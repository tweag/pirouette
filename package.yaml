verbatim:
  cabal-version: 2.4

name: pirouette
version: 2.0.0
extra-source-files:
  - LICENSE
  - README.md

dependencies:
  - ansi-terminal
  - base >= 4.9 && < 5
  - data-default
  - mtl >= 2.2.2
  - interpolate
  - bytestring
  - containers
  - extra
  - text
  - prettyprinter
  - megaparsec
  - parser-combinators
  - uniplate
  - deriving-compat
  - template-haskell
  - tasty
  - tasty-hunit
  - tasty-quickcheck
  - tasty-expected-failure
  - QuickCheck
  - haskell-stack-trace-plugin
  - parallel
  - optics-core
  - optics-th
  - raw-strings-qq
  - transformers
  # PureSMT deps
<<<<<<< HEAD
  - smtlib-backends
  - smtlib-backends-z3
=======
  - inline-c
>>>>>>> d5b81d0b

library:
  source-dirs: src
  ghc-options:
    -Wall
    -Wno-orphans

tests:
  spec:
    main: Spec.hs
    source-dirs:
      - tests/unit
    dependencies:
      - pirouette
    ghc-options:
      -threaded

## executables:
##   spec-prof:
##     main: Spec.hs
##     source-dirs:
##       - tests/unit
##     dependencies:
##       - pirouette
##     ghc-options:
##       -threaded
##       -fprof-auto
##       -fexternal-interpreter
##       "-with-rtsopts=-N -p -s -h"<|MERGE_RESOLUTION|>--- conflicted
+++ resolved
@@ -35,12 +35,8 @@
   - raw-strings-qq
   - transformers
   # PureSMT deps
-<<<<<<< HEAD
   - smtlib-backends
   - smtlib-backends-z3
-=======
-  - inline-c
->>>>>>> d5b81d0b
 
 library:
   source-dirs: src
