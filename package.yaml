--- conflicted
+++ resolved
@@ -32,15 +32,9 @@
   - parallel
   - optics-core
   - optics-th
+  - transformers
   # PureSMT deps
-<<<<<<< HEAD
-  - process
-  - typed-process
-  - transformers
-=======
   - inline-c
-
->>>>>>> 2258969c
 
 library:
   source-dirs: src
