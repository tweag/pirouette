--- conflicted
+++ resolved
@@ -39,11 +39,8 @@
       testGroup
         "Language"
         [testGroup "Example" Ex.tests],
-<<<<<<< HEAD
       testGroup
         "PureSMT"
-        [testGroup "Parsing s-expressions" SExpr.tests]
-=======
+        [testGroup "Parsing s-expressions" SExpr.tests],
       testGroup "UnionFind" UF.tests
->>>>>>> 264611af
     ]