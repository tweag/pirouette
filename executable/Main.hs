{-# LANGUAGE FlexibleContexts     #-}
{-# LANGUAGE MonoLocalBinds       #-}
{-# LANGUAGE DeriveDataTypeable   #-}
{-# LANGUAGE StandaloneDeriving   #-}
{-# LANGUAGE KindSignatures       #-}
{-# LANGUAGE GADTs                #-}
{-# LANGUAGE MultiWayIf           #-}
{-# LANGUAGE LambdaCase           #-}
{-# LANGUAGE RankNTypes           #-}
{-# LANGUAGE TypeApplications     #-}
{-# LANGUAGE TemplateHaskell      #-}
{-# LANGUAGE OverloadedStrings    #-}
{-# LANGUAGE ScopedTypeVariables  #-}
{-# LANGUAGE TupleSections        #-}

module Main where

import Pirouette.Monad
import Pirouette.Monad.Maybe
import Pirouette.Monad.Logger
import Pirouette.Transformations
import Pirouette.Term.Syntax
import qualified Pirouette.Term.Syntax.SystemF as R
import Pirouette.Term.FromPlutusIR
import Pirouette.Term.Transformations
import Pirouette.Term.ConstraintTree (CTreeOpts(..), termToCTree)
import Pirouette.Term.Defunctionalize
import Pirouette.Term.ToTla
import Pirouette.PlutusIR.Utils
import Pirouette.Specializer.Rewriting
<<<<<<< HEAD
import Pirouette.SMT.Datatypes (smtMain)
=======
import Pirouette.SymbolicEval as SymbolicEval
>>>>>>> b0e99e1f

import qualified PlutusIR.Parser    as PIR
import qualified PlutusCore         as P
import qualified PlutusCore.Flat    as P
import qualified PlutusCore.Pretty  as P
import           PlutusIR.Core.Type (Program)

import qualified Language.TLAPlus.Pretty as TLA
import qualified Language.TLAPlus.Syntax as TLA

import           Control.Monad
import           Control.Monad.Except
import           Control.Monad.Identity
import           Control.Monad.Reader
import           Control.Monad.State
import           Control.Monad.Writer.Strict
import           Control.Arrow (first, second, (***))
import           Data.Data
import           Data.Functor
import           Data.Foldable (asum)
import qualified Data.List          as L
import qualified Data.List.NonEmpty as NE
import qualified Data.Map           as M
import           Data.Maybe            (isJust)
import qualified Data.Text          as T
import qualified Data.Text.IO       as T
import qualified Data.Set as S
import           Data.List (isSuffixOf, groupBy, partition)
import qualified Data.ByteString    as BS
import           Data.Semigroup ((<>))
import           Data.Bifunctor (bimap)
import           Data.String
import           Development.GitRev
import qualified Flat
import           Flat.Decoder.Types
import           Options.Applicative ((<**>))
import qualified Options.Applicative as Opt
import           System.Environment (getArgs)
import           System.Exit
import           Text.Megaparsec       (ParseErrorBundle)
import           Text.Megaparsec.Error (errorBundlePretty)

import           Data.Text.Prettyprint.Doc hiding (Pretty(..))

import Debug.Trace (trace)
---------------------
-- * CLI Options * --
---------------------

data CliOpts = CliOpts
  { stage         :: Stage
  , funNamePrefix :: String
  , asFunction    :: Bool
  , withArguments :: [String]
  , exprWrapper   :: String
  , skeleton      :: Maybe FilePath
  , pruneMaybe    :: Bool
  , dontDefun     :: Bool
  , tySpecializer :: [String]
  , checkSanity   :: Bool
<<<<<<< HEAD
  , smtMode       :: Bool
=======
  , noInlining    :: Bool
>>>>>>> b0e99e1f
  } deriving Show

data Stage = ToTerm | ToTLA | ToCTree | SymbolicExecution
  deriving Show

optsToCTreeOpts :: CliOpts -> CTreeOpts
optsToCTreeOpts co = CTreeOpts
  { coPruneMaybe = not (pruneMaybe co)
  , coWithArguments = withArguments co
  }

optsToTlaOpts :: (MonadIO m , PirouetteReadDefs m) => CliOpts -> m TlaOpts
optsToTlaOpts co = do
  skel0  <- maybe (return defaultSkel) (liftIO . readFile) $ skeleton co
  skel   <- if asFunction co then return mkEmptySpecWrapper else mkTLASpecWrapper skel0
  wr     <- mkTLAExprWrapper (exprWrapper co)
  let spz = mkTLATySpecializer (tySpecializer co)
  return $ TlaOpts
    { toSymbExecOpts = optsToCTreeOpts co
    , toActionWrapper = wr
    , toSkeleton = skel
    , toSpecialize = spz
    , defsPostproc = if dontDefun co then id else defunctionalize
    , toAsFunction = asFunction co
    }
  where
    defaultSkel = unlines
      ["---- MODULE " ++ funNamePrefix co ++ "----"
      ,"EXTENDS Plutus"
      ,"----"
      ,"----"
      ,"===="
      ]

-----------------------
-- * Main Function * --
-----------------------

main :: IO ()
main = Opt.execParser pirouetteOpts >>= \(cliOpts, file, opts) ->
  pirouette file opts $
    if smtMode cliOpts
       then pirouetteSmt
       else \uDefs -> do
        flushLogs $ logInfo ("Running with opts: " ++ show opts)
        mainOpts cliOpts uDefs

pirouetteSmt :: (MonadIO m) => PrtUnorderedDefs -> PrtT m ()
pirouetteSmt unorderedDefs = do
    orderedDefs <- elimEvenOddMutRec unorderedDefs
    liftIO $ smtMain orderedDefs

-- ** Return Codes and Command definitions

ecInternalError :: ExitCode
ecInternalError = ExitFailure 1

ecParseError :: ExitCode
ecParseError = ExitFailure 12

ecTranslationError :: ExitCode
ecTranslationError = ExitFailure 13

ecNoAvailableParser :: ExitCode
ecNoAvailableParser = ExitFailure 14

ecProcessDeclsFailed :: ExitCode
ecProcessDeclsFailed = ExitFailure 15

ecTooManyDefs :: ExitCode
ecTooManyDefs = ExitFailure 16

-- |Converts a PIR file to a term, displaying the results to the user.
-- The 'CliOpts' argument controls which transformations should be applied,
-- which definitions the user is interested into, etc...
mainOpts :: forall m . (MonadIO m) => CliOpts -> PrtUnorderedDefs -> PrtT m ()
mainOpts opts uDefs = do
  decls <- processDecls opts uDefs
  flip runReaderT decls $ do
    allDecls <- prtAllDefs
    let relDecls =
          M.toList $ M.filterWithKey (\k _ -> startsBy (funNamePrefix opts) k) allDecls
    mainTerm <- prtMain
    let relDecls' =
          if asFunction opts
          then
            let mainFunName = fromString $
                  if funNamePrefix opts == ""
                  then "DEFAULT_FUN_NAME"
                  else funNamePrefix opts
            in
            let mainDef =
                  DFunction NonRec mainTerm $ R.TyApp (R.F $ TyFree (fromString "Bool")) []
            in
            (mainFunName, mainDef) : relDecls
          else relDecls
    case stage opts of
      SymbolicExecution -> do
          when (length relDecls' /= 1) $
            throwError' (PEOther "I need a single term to symbolically execute. Try a stricter --prefix")
          uncurry symbExec (head relDecls')
      ToTerm  -> mapM_ (uncurry printDef) relDecls'
      ToCTree -> mapM_ (uncurry printCTree) relDecls'
      ToTLA   -> do
          when (length relDecls' /= 1) $
            throwError' (PEOther "I need a single term to extract to TLA. Try a stricter --prefix")
          uncurry toTla (head relDecls')
  where
    printDef name def = do
      let pdef = pretty def
      putStrLn' $ show $ vsep [pretty name <+> ":=", indent 2 pdef]
      putStrLn' ""

    -- printDef name (DFunction _ def _) = do
    --   pdef <- pretty <$> (constrDestrId =<< destrNF def)
    --   putStrLn' $ show $ vsep [pretty name <+> ":=", indent 2 pdef]
    --   putStrLn' ""

    printCTree name def = do
      ct <- termToCTree (optsToCTreeOpts opts) name def
      putStrLn' $ show $ vsep [pretty name <+> ":=", indent 2 (pretty ct)]
      putStrLn' ""

    toTla n t = do
      opts' <- optsToTlaOpts opts
      spec <- termToSpec opts' n t
      putStrLn' (TLA.prettyPrintAS spec)

    symbExec n (DFunction _ t _) = do
      constrs <- SymbolicEval.runEvaluation n t
      putStrLn' $ show (pretty constrs)
      putStrLn' ""

processDecls :: (MonadIO m) => CliOpts -> PrtUnorderedDefs -> PrtT m PrtOrderedDefs
processDecls opts uDefs = do
  -- If the user wishes, we can perform checks on the sanity of the translation
  -- from PlutusIR to PrtDefs
  when (checkSanity opts) $ do
    runReaderT checkDeBruijnIndices uDefs

  -- Otherwise, we proceed normally
  noMutDefs <- elimEvenOddMutRec uDefs
  let oDefs =
        if noInlining opts
        then noMutDefs
        else expandAllNonRec (startsBy (funNamePrefix opts)) noMutDefs
  postDs <- runReaderT (sequence $ M.map processOne $ prtDecls oDefs) oDefs
  return $ oDefs { prtDecls = postDs }
 where
    generalTransformations :: (PirouetteReadDefs m)
                           => PrtTerm -> m PrtTerm
    generalTransformations =
          constrDestrId
      -- >=> applyRewRules
      >=> removeExcessiveDestArgs

    processOne = defTermMapM generalTransformations

-- ** Auxiliar Defs

pirouette :: (MonadIO m) => FilePath -> PrtOpts
          -> (PrtUnorderedDefs -> PrtT m a) -> m a
pirouette pir opts f =
  withParsedPIR pir $ \pirProg ->
  withDecls pirProg $ \toplvl0 decls0 -> do
    let (decls, toplvl) = declsUniqueNames decls0 toplvl0
    let defs  = PrtUnorderedDefs decls toplvl
    (eres, msgs) <- runPrtT opts (f defs)
    mapM_ printLogMessage msgs
    case eres of
      Left  err -> liftIO $ print err >> exitWith ecInternalError
      Right res -> return res

withDecls :: (MonadIO m, Show l)
          => Program P.TyName P.Name P.DefaultUni P.DefaultFun l
          -> (PrtTerm -> Decls Name P.DefaultFun -> m a)
          -> m a
withDecls pir cont = do
  case runExcept $ trProgram pir of
    Left err         -> putStrLn' (show err) >> liftIO (exitWith ecTranslationError)
    Right (t, decls) -> cont t decls

putStrLn' :: (MonadIO m) => String -> m ()
putStrLn' = liftIO . putStrLn

-- |Opens and parses a file containint a 'Program' then passes it to a subsequent function.
-- Because we want to homogeneously handle results from the binary deserializer or the parser,
-- and these produce a program with @()@ and 'PIR.SrcLoc' respectively, we require the function
-- to be parametric on the types of labels
withParsedPIR :: (MonadIO m)
              => FilePath
              -> (forall l . Show l => Program P.TyName P.Name P.DefaultUni P.DefaultFun l -> m a)
              -> m a
withParsedPIR fileName f = do
  res <- if| ".pir"  `isSuffixOf` fileName -> openAndParsePIR fileName
           | ".flat" `isSuffixOf` fileName -> openAndDecodeFlat fileName
           | otherwise                     -> liftIO (exitWith ecNoAvailableParser)
  case res of
    Left err             -> putStrLn' err >> liftIO (exitWith ecParseError)
    Right (Showable pir) -> f pir

-- Simple existential wrapper for the Programs coming from 'openAndDecodeFlat' and 'openAndParsePIR'
data Showable (f :: * -> *) :: * where
  Showable :: (Show x) => f x -> Showable f

openAndDecodeFlat :: (MonadIO m)
                  => FilePath
                  -> m (Either String (Showable (Program P.TyName P.Name P.DefaultUni P.DefaultFun)))
openAndDecodeFlat fileName = do
  content <- liftIO $ BS.readFile fileName
  return . either (Left . show) (Right . Showable)
         $ pirDecoder content
  where
    pirDecoder :: BS.ByteString -> Flat.Decoded (Program P.TyName P.Name P.DefaultUni P.DefaultFun ())
    pirDecoder = Flat.unflat

openAndParsePIR :: (MonadIO m)
                => FilePath
                -> m (Either String (Showable (Program P.TyName P.Name P.DefaultUni P.DefaultFun)))
openAndParsePIR fileName = do
  content <- liftIO $ T.readFile fileName
  return . either (Left . show) (Right . Showable)
         $ PIR.parse (PIR.program @P.DefaultUni @P.DefaultFun) fileName content

startsBy :: String -> Name -> Bool
startsBy str n = T.pack str `T.isPrefixOf` nameString n

----------------------
-- * CLI Parsers  * --
----------------------

pirouetteOpts :: Opt.ParserInfo (CliOpts, FilePath, PrtOpts)
pirouetteOpts = Opt.info ((,,) <$> parseCliOpts
                            <*> parseArgument
                            <*> parseOptions
                            <**> Opt.helper
                            <**> versionOpts)
           $ Opt.fullDesc
            <> Opt.header vERSIONSTR
            <> Opt.footer "Run pirouette COMMAND --help for more help on specific commands"
            <> Opt.progDesc pd
  where
    pd = unwords
           [ "Runs pirouette with the specified command."
           , "The program exists with 0 for success and non-zero for failure."
           ]

parseCliOpts :: Opt.Parser CliOpts
parseCliOpts = CliOpts <$> parseStage
                       <*> parsePrefix
                       <*> parseAsFunction
                       <*> parseWithArgs
                       <*> parseExprWrapper
                       <*> parseSkeletonFile
                       <*> parsePruneMaybe
                       <*> parseDontDefunctionalize
                       <*> parseTySpecializer
                       <*> parseTrSanity
<<<<<<< HEAD
                       <*> parseSmtMode

parseSmtMode :: Opt.Parser Bool
parseSmtMode = Opt.switch
                  (  Opt.long "smt-mode"
                  <> Opt.help "Execute work in progress SMT experiments on the input"
                  )
=======
                       <*> parseNoInlining
>>>>>>> b0e99e1f

parseTrSanity :: Opt.Parser Bool
parseTrSanity = Opt.switch
                  (  Opt.long "sanity-check"
                  <> Opt.help "Perform a series of extra checks, can help with debugging"
                  )

parseNoInlining :: Opt.Parser Bool
parseNoInlining = Opt.switch
                    (  Opt.long "no-inlining"
                    <> Opt.help "Disable inlining of definitions when generating TLA+ programs"
                    )

parseWithArgs :: Opt.Parser [String]
parseWithArgs = Opt.option (Opt.maybeReader (Just . r))
                     (  Opt.long "with-args"
                     <> Opt.short 'a'
                     <> Opt.value []
                     <> Opt.metavar "STR[,STR]*"
                     <> Opt.help "Renames the transition function arguments to the specified list. The argument INPUT is considered as the user input one and is used to define actions.")
  where
    r :: String -> [String]
    r = filter (/= ",") . groupBy (\x y -> ',' `notElem` [x,y]) . filter (/= ' ')

parseSkeletonFile :: Opt.Parser (Maybe FilePath)
parseSkeletonFile = Opt.option (fmap Just Opt.str)
                  (  Opt.metavar "FILE"
                  <> Opt.long "tla-skel"
                  <> Opt.short 's'
                  <> Opt.value Nothing
                  <> Opt.help "Uses the given module as a skeleton. The produced definitions will be inserted after the first TLA.AS_Separator found. A separator is a line consisting of at least four '-'")

parseExprWrapper :: Opt.Parser String
parseExprWrapper = Opt.option Opt.str
                 (  Opt.long "action-wrapper"
                 <> Opt.short 'w'
                 <> Opt.value "st' = ___"
                 <> Opt.metavar "TLAExpression"
                 <> Opt.help "How to wrap the produced actions into action-formulas")

parseStage :: Opt.Parser Stage
parseStage = termOnly Opt.<|> treeOnly Opt.<|> symbExec Opt.<|> pure ToTLA

termOnly :: Opt.Parser Stage
termOnly = Opt.flag' ToTerm
           (Opt.long "term-only"
           <> Opt.help "By default we try to produce a TLA module from the given PIR file. If --term-only is given, we display the terms that have been produced before symbolically evaluating and translating to TLA"
           )

treeOnly :: Opt.Parser Stage
treeOnly = Opt.flag' ToCTree
           (Opt.long "tree-only"
           <> Opt.help "By default we try to produce a TLA module from the given PIR file. If --tree-only is given, we display the terms that have been produced before symbolically evaluating and translating to TLA"
           )

symbExec :: Opt.Parser Stage
symbExec = Opt.flag' SymbolicExecution
           (Opt.long "symb-exec"
           <> Opt.help "By default we try to produce a TLA module from the given PIR file. If --symb-exec is given, we display the terms that have been produced by symbolically evaluating the top-level one"
           )

parsePrefix :: Opt.Parser String
parsePrefix = Opt.option Opt.str
             (  Opt.long "prefix"
             <> Opt.value ""
             <> Opt.help "Extract only the terms whose name contains the specified prefix")

parseAsFunction :: Opt.Parser Bool
parseAsFunction = Opt.switch
                  (  Opt.long "as-function"
                  <> Opt.help "Directly generate a TLA+ function. Do not transform it into an action."
                  )

parsePruneMaybe :: Opt.Parser Bool
parsePruneMaybe = Opt.switch
                  (  Opt.long "dont-prune-maybe"
                  <> Opt.help "Do not suppress the maybe type in the output of the transition function."
                  )

parseDontDefunctionalize :: Opt.Parser Bool
parseDontDefunctionalize = Opt.switch
                           (  Opt.long "dont-defunctionalize"
                           <> Opt.help "Do not defunctionalize functions passed as constructor arguments."
                           )

parseTySpecializer :: Opt.Parser [String]
parseTySpecializer = Opt.option (Opt.maybeReader (Just . r))
                     ( Opt.long "ty-spz"
                     <> Opt.value []
                     <> Opt.help "Declare the types to be specialized, ALL to specialize all types.")
  where
    r :: String -> [String]
    r = filter (/= ",") . groupBy (\x y -> ',' `notElem` [x,y]) . filter (/= ' ')

parseArgument :: Opt.Parser FilePath
parseArgument = Opt.argument Opt.str (Opt.metavar "FILE")

parseOptions :: Opt.Parser PrtOpts
parseOptions = PrtOpts <$> parseLogLevel
                          <*> parseLogFocus

parseLogFocus :: Opt.Parser [String]
parseLogFocus = Opt.option (Opt.maybeReader (Just . r))
                     (  Opt.long "log-focus"
                     <> Opt.value []
                     <> Opt.metavar "STR[,STR]*"
                     <> Opt.help "Only logs messages whose context contains one of the comma separated strings.")
  where
    r :: String -> [String]
    r = filter (/= ",") . groupBy (\x y -> ',' `notElem` [x,y]) . filter (/= ' ')

parseLogLevel :: Opt.Parser LogLevel
parseLogLevel = asum
  [ Opt.flag' WARN  ( Opt.long "quiet"
                   <> Opt.short 'q'
                   <> Opt.help "Runs on quiet mode; almost no information out"
                    )
  , Opt.flag' DEBUG ( Opt.long "debug"
                   <> Opt.short 'g'
                   <> Opt.help "Runs with a more output than normal"
                    )
  , Opt.flag' TRACE ( Opt.long "trace"
                   <> Opt.help "Prints tracing messages mode"
                    )
  , pure INFO
  ]

vERSIONSTR :: String
vERSIONSTR = "pirouette [" ++ $(gitBranch) ++ "@" ++ $(gitHash) ++ "]"

versionOpts :: Opt.Parser (a -> a)
versionOpts = Opt.infoOption vERSIONSTR (Opt.long "version")<|MERGE_RESOLUTION|>--- conflicted
+++ resolved
@@ -28,11 +28,8 @@
 import Pirouette.Term.ToTla
 import Pirouette.PlutusIR.Utils
 import Pirouette.Specializer.Rewriting
-<<<<<<< HEAD
 import Pirouette.SMT.Datatypes (smtMain)
-=======
 import Pirouette.SymbolicEval as SymbolicEval
->>>>>>> b0e99e1f
 
 import qualified PlutusIR.Parser    as PIR
 import qualified PlutusCore         as P
@@ -93,11 +90,8 @@
   , dontDefun     :: Bool
   , tySpecializer :: [String]
   , checkSanity   :: Bool
-<<<<<<< HEAD
+  , noInlining    :: Bool
   , smtMode       :: Bool
-=======
-  , noInlining    :: Bool
->>>>>>> b0e99e1f
   } deriving Show
 
 data Stage = ToTerm | ToTLA | ToCTree | SymbolicExecution
@@ -211,11 +205,6 @@
       putStrLn' $ show $ vsep [pretty name <+> ":=", indent 2 pdef]
       putStrLn' ""
 
-    -- printDef name (DFunction _ def _) = do
-    --   pdef <- pretty <$> (constrDestrId =<< destrNF def)
-    --   putStrLn' $ show $ vsep [pretty name <+> ":=", indent 2 pdef]
-    --   putStrLn' ""
-
     printCTree name def = do
       ct <- termToCTree (optsToCTreeOpts opts) name def
       putStrLn' $ show $ vsep [pretty name <+> ":=", indent 2 (pretty ct)]
@@ -356,7 +345,7 @@
                        <*> parseDontDefunctionalize
                        <*> parseTySpecializer
                        <*> parseTrSanity
-<<<<<<< HEAD
+                       <*> parseNoInlining
                        <*> parseSmtMode
 
 parseSmtMode :: Opt.Parser Bool
@@ -364,9 +353,6 @@
                   (  Opt.long "smt-mode"
                   <> Opt.help "Execute work in progress SMT experiments on the input"
                   )
-=======
-                       <*> parseNoInlining
->>>>>>> b0e99e1f
 
 parseTrSanity :: Opt.Parser Bool
 parseTrSanity = Opt.switch
