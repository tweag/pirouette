{-# LANGUAGE BangPatterns #-}
{-# LANGUAGE OverloadedStrings #-}
{-# LANGUAGE QuasiQuotes #-}
{-# LANGUAGE TemplateHaskell #-}

module PureSMT.Process where

import Control.DeepSeq (force)
import Control.Monad
import qualified Data.ByteString.Char8 as BS
<<<<<<< HEAD
import qualified Data.ByteString.Unsafe as BS
import qualified Debug.TimeStats as TimeStats
=======
>>>>>>> 9f7be677
import Foreign.Ptr (Ptr)
import qualified Language.C.Inline as C
import qualified Language.C.Inline.Unsafe as CU
import PureSMT.SExpr
import qualified PureSMT.Z3 as Z3
import System.IO
import Prelude hiding (const)

C.context (C.baseCtx <> C.bsCtx <> Z3.cContext)
C.include "z3.h"

data Solver = Solver
  { context :: Ptr Z3.LogicalContext,
    debugMode :: Bool
  }

-- | Create a brand-new context for Z3 to work in.
-- The resulting Solver object is expected to be manually garbage-collected
-- using freeZ3Instance.
initZ3Instance ::
  -- | Whether or not to debug the interaction
  Bool ->
  IO Solver
initZ3Instance dbg = do
  solverCtx <-
    [CU.block| Z3_context {
                     Z3_config cfg = Z3_mk_config();
                     Z3_context ctx = Z3_mk_context(cfg);
                     Z3_del_config(cfg);
                     return ctx;
                     } |]

  let s = Solver solverCtx dbg
  setOption s ":print-success" "true"
  setOption s ":produce-models" "true"

  return s

-- | Have Z3 evaluate a command in SExpr format.
-- This function is thread-safe as long as concurrent instances do not share the
-- same logical context.
command :: Solver -> SExpr -> IO SExpr
<<<<<<< HEAD
command solver cmd =
  let cmd' = force cmd
   in TimeStats.measureM "command" $ do
        let !cmdTxt = TimeStats.measurePure "showsSExpr" $ serializeSExpr cmd'
        when (debugMode solver) $ do
          BS.putStrLn $ "[send] " `BS.append` cmdTxt
        let ctx = context solver
        resp <-
          TimeStats.measureM "Z3" $
            [CU.exp| const char* {
                         Z3_eval_smtlib2_string($(Z3_context ctx), $bs-cstr:cmdTxt)
                         } |]
              >>= BS.unsafePackCString
        case TimeStats.measurePure "readSExpr" $ force $ readSExpr resp of
          Nothing -> do
            fail $ "solver replied with:\n" ++ BS.unpack resp
          Just (sexpr, _) -> do
            when (debugMode solver && sexpr /= Atom "success") $ do
              putStrLn $ "[recv] " ++ showsSExpr sexpr ""
            return sexpr
=======
command solver cmd = do
  let cmdTxt = serializeSExpr cmd
  when (debugMode solver) $ do
    BS.putStrLn $ "[send] " `BS.append` cmdTxt
  let ctx = context solver
  resp <-
    [CU.exp| const char* {
                  Z3_eval_smtlib2_string($(Z3_context ctx), $bs-ptr:cmdTxt)
                  } |]
      >>= BS.packCString
  case readSExpr resp of
    Nothing -> do
      fail $ "solver replied with:\n" ++ BS.unpack resp
    Just (sexpr, _) -> do
      when (debugMode solver && sexpr /= Atom "success") $ do
        putStrLn $ "[recv] " ++ showsSExpr sexpr ""
      return sexpr
>>>>>>> 9f7be677

-- | A command with no interesting result.
ackCommand :: Solver -> SExpr -> IO ()
ackCommand solver c =
  do
    res <- command solver c
    case res of
      Atom "success" -> return ()
      _ ->
        fail $
          unlines
            [ "Unexpected result from the SMT solver:",
              "  Expected: success",
              "  Result: " ++ showsSExpr res ""
            ]

-- | A command entirely made out of atoms, with no interesting result.
simpleCommand :: Solver -> [String] -> IO ()
simpleCommand solver = ackCommand solver . List . map Atom

-- | Run a command and return True if successful, and False if unsupported.
-- This is useful for setting options that unsupported by some solvers, but used
-- by others.
simpleCommandMaybe :: Solver -> [String] -> IO Bool
simpleCommandMaybe solver c =
  do
    res <- command solver (List (map Atom c))
    case res of
      Atom "success" -> return True
      Atom "unsupported" -> return False
      _ ->
        fail $
          unlines
            [ "Unexpected result from the SMT solver:",
              "  Expected: success or unsupported",
              "  Result: " ++ showsSExpr res ""
            ]

-- | Set a solver option.
setOption :: Solver -> String -> String -> IO ()
setOption s x y = simpleCommand s ["set-option", x, y]

-- | Set a solver option, returning False if the option is unsupported.
setOptionMaybe :: Solver -> String -> String -> IO Bool
setOptionMaybe s x y = simpleCommandMaybe s ["set-option", x, y]

-- | Set the solver's logic.  Usually, this should be done first.
setLogic :: Solver -> String -> IO ()
setLogic s x = simpleCommand s ["set-logic", x]

-- | Set the solver's logic, returning False if the logic is unsupported.
setLogicMaybe :: Solver -> String -> IO Bool
setLogicMaybe s x = simpleCommandMaybe s ["set-logic", x]

-- | Request unsat cores.  Returns if the solver supports them.
produceUnsatCores :: Solver -> IO Bool
produceUnsatCores s = setOptionMaybe s ":produce-unsat-cores" "true"

-- | Checkpoint state.
push :: Solver -> IO ()
push = flip simpleCommand ["push", "1"]

-- | Restore to last check-point.
pop :: Solver -> IO ()
pop = flip simpleCommand ["pop", "1"]

-- | Declare a constant.  A common abbreviation for 'declareFun'.
-- For convenience, returns an the declared name as a constant expression.
declare :: Solver -> String -> SExpr -> IO SExpr
declare solver f = declareFun solver f []

-- | Declare a function or a constant.
-- For convenience, returns an the declared name as a constant expression.
declareFun :: Solver -> String -> [SExpr] -> SExpr -> IO SExpr
declareFun solver f args r =
  do
    ackCommand solver $ fun "declare-fun" [Atom f, List args, r]
    return (const f)

-- | Declare an ADT using the format introduced in SmtLib 2.6.
declareDatatype ::
  Solver ->
  -- | datatype name
  String ->
  -- | sort parameters
  [String] ->
  -- | constructors
  [(String, [(String, SExpr)])] ->
  IO ()
declareDatatype solver t ps cs =
  ackCommand solver $
    fun
      "declare-datatype"
      [ Atom t,
        datatypeDefn ps cs
      ]

-- | Declare an ADT using the format introduced in SmtLib 2.6.
declareDatatypes ::
  Solver ->
  [(String, [String], [(String, [(String, SExpr)])])] ->
  IO ()
declareDatatypes solver dts =
  ackCommand solver $
    fun
      "declare-datatypes"
      [ List [List [Atom nm, Atom (show $ length args)] | (nm, args, _) <- dts],
        List [datatypeDefn args cstrs | (_, args, cstrs) <- dts]
      ]

-- | Shared part of 'declareDatatype' and 'declareDatatypes'
datatypeDefn :: [String] -> [(String, [(String, SExpr)])] -> SExpr
datatypeDefn [] cs =
  List [List (Atom c : [List [Atom s, argTy] | (s, argTy) <- args]) | (c, args) <- cs]
datatypeDefn ps cs =
  fun
    "par"
    [ List (map Atom ps),
      List [List (Atom c : [List [Atom s, argTy] | (s, argTy) <- args]) | (c, args) <- cs]
    ]

-- | Declare a constant.  A common abbreviation for 'declareFun'.
-- For convenience, returns the defined name as a constant expression.
define ::
  Solver ->
  -- | New symbol
  String ->
  -- | Symbol type
  SExpr ->
  -- | Symbol definition
  SExpr ->
  IO SExpr
define solver f = defineFun solver f []

-- | Define a function or a constant.
-- For convenience, returns an the defined name as a constant expression.
defineFun ::
  Solver ->
  -- | New symbol
  String ->
  -- | Parameters, with types
  [(String, SExpr)] ->
  -- | Type of result
  SExpr ->
  -- | Definition
  SExpr ->
  IO SExpr
defineFun solver f args t e =
  do
    ackCommand solver $
      fun
        "define-fun"
        [Atom f, List [List [const x, arg] | (x, arg) <- args], t, e]
    return (const f)

-- | Define a recursive function or a constant.  For convenience,
-- returns an the defined name as a constant expression.  This body
-- takes the function name as an argument.
defineFunRec ::
  Solver ->
  -- | New symbol
  String ->
  -- | Parameters, with types
  [(String, SExpr)] ->
  -- | Type of result
  SExpr ->
  -- | Definition
  (SExpr -> SExpr) ->
  IO SExpr
defineFunRec solver f args t e =
  do
    let fs = const f
    ackCommand solver $
      fun
        "define-fun-rec"
        [Atom f, List [List [const x, arg] | (x, arg) <- args], t, e fs]
    return fs

-- | Define a recursive function or a constant.  For convenience,
-- returns an the defined name as a constant expression.  This body
-- takes the function name as an argument.
defineFunsRec ::
  Solver ->
  [(String, [(String, SExpr)], SExpr, SExpr)] ->
  IO ()
defineFunsRec solver ds = ackCommand solver $ fun "define-funs-rec" [decls, bodies]
  where
    oneArg (f, args, t, _) = List [Atom f, List [List [const x, a] | (x, a) <- args], t]
    decls = List (map oneArg ds)
    bodies = List (map (\(_, _, _, body) -> body) ds)

-- | Assume a fact.
assert :: Solver -> SExpr -> IO ()
assert solver e = ackCommand solver $ fun "assert" [e]

-- | Check if the current set of assertion is consistent.
check :: Solver -> IO Result
check solver =
  do
    res <- command solver (List [Atom "check-sat"])
    case res of
      Atom "unsat" -> return Unsat
      Atom "unknown" -> return Unknown
      Atom "sat" -> return Sat
      _ ->
        fail $
          unlines
            [ "Unexpected result from the SMT solver:",
              "  Expected: unsat, unknown, or sat",
              "  Result: " ++ showsSExpr res ""
            ]

-- | Get the values of some s-expressions.
-- Only valid after a 'Sat' result.
getExprs :: Solver -> [SExpr] -> IO [(SExpr, Value)]
getExprs solver vals =
  do
    res <- command solver $ List [Atom "get-value", List vals]
    case res of
      List xs -> mapM getAns xs
      _ ->
        fail $
          unlines
            [ "Unexpected response from the SMT solver:",
              "  Exptected: a list",
              "  Result: " ++ showsSExpr res ""
            ]
  where
    getAns expr =
      case expr of
        List [e, v] -> return (e, sexprToVal v)
        _ ->
          fail $
            unlines
              [ "Unexpected response from the SMT solver:",
                "  Expected: (expr val)",
                "  Result: " ++ showsSExpr expr ""
              ]

-- | Get the values of some constants in the current model.
-- A special case of 'getExprs'.
-- Only valid after a 'Sat' result.
getConsts :: Solver -> [String] -> IO [(String, Value)]
getConsts solver xs =
  do
    ans <- getExprs solver (map Atom xs)
    return [(x, e) | (Atom x, e) <- ans]

-- | Get the value of a single expression.
getExpr :: Solver -> SExpr -> IO Value
getExpr solver x =
  do
    [(_, v)] <- getExprs solver [x]
    return v

-- | Get the value of a single constant.
getConst :: Solver -> String -> IO Value
getConst solver x = getExpr solver (Atom x)

-- | Returns the names of the (named) formulas involved in a contradiction.
getUnsatCore :: Solver -> IO [String]
getUnsatCore s =
  do
    res <- command s $ List [Atom "get-unsat-core"]
    case res of
      List xs -> mapM fromAtom xs
      _ -> unexpected "a list of atoms" res
  where
    fromAtom x =
      case x of
        Atom a -> return a
        _ -> unexpected "an atom" x

    unexpected x e =
      fail $
        unlines
          [ "Unexpected response from the SMT Solver:",
            "  Expected: " ++ x,
            "  Result: " ++ showsSExpr e ""
          ]<|MERGE_RESOLUTION|>--- conflicted
+++ resolved
@@ -8,11 +8,7 @@
 import Control.DeepSeq (force)
 import Control.Monad
 import qualified Data.ByteString.Char8 as BS
-<<<<<<< HEAD
-import qualified Data.ByteString.Unsafe as BS
 import qualified Debug.TimeStats as TimeStats
-=======
->>>>>>> 9f7be677
 import Foreign.Ptr (Ptr)
 import qualified Language.C.Inline as C
 import qualified Language.C.Inline.Unsafe as CU
@@ -55,7 +51,6 @@
 -- This function is thread-safe as long as concurrent instances do not share the
 -- same logical context.
 command :: Solver -> SExpr -> IO SExpr
-<<<<<<< HEAD
 command solver cmd =
   let cmd' = force cmd
    in TimeStats.measureM "command" $ do
@@ -68,7 +63,7 @@
             [CU.exp| const char* {
                          Z3_eval_smtlib2_string($(Z3_context ctx), $bs-cstr:cmdTxt)
                          } |]
-              >>= BS.unsafePackCString
+              >>= BS.packCString
         case TimeStats.measurePure "readSExpr" $ force $ readSExpr resp of
           Nothing -> do
             fail $ "solver replied with:\n" ++ BS.unpack resp
@@ -76,25 +71,6 @@
             when (debugMode solver && sexpr /= Atom "success") $ do
               putStrLn $ "[recv] " ++ showsSExpr sexpr ""
             return sexpr
-=======
-command solver cmd = do
-  let cmdTxt = serializeSExpr cmd
-  when (debugMode solver) $ do
-    BS.putStrLn $ "[send] " `BS.append` cmdTxt
-  let ctx = context solver
-  resp <-
-    [CU.exp| const char* {
-                  Z3_eval_smtlib2_string($(Z3_context ctx), $bs-ptr:cmdTxt)
-                  } |]
-      >>= BS.packCString
-  case readSExpr resp of
-    Nothing -> do
-      fail $ "solver replied with:\n" ++ BS.unpack resp
-    Just (sexpr, _) -> do
-      when (debugMode solver && sexpr /= Atom "success") $ do
-        putStrLn $ "[recv] " ++ showsSExpr sexpr ""
-      return sexpr
->>>>>>> 9f7be677
 
 -- | A command with no interesting result.
 ackCommand :: Solver -> SExpr -> IO ()
