--- conflicted
+++ resolved
@@ -40,9 +40,8 @@
 
   return s
 
-<<<<<<< HEAD
 command :: Solver -> SExpr -> IO SExpr
-command solver cmd = do
+command solver cmd = TimeStats.measureM "command" $ do
   let cmdTxt = showsSExpr cmd ""
   resp <- evalSMTLib2String (state solver) cmdTxt
   case readSExpr resp of
@@ -50,32 +49,6 @@
       fail $ "solver replied with:\n" ++ resp -- ++ "\n" ++ rest
     Just (sexpr, _) -> do
       return sexpr
-=======
-send :: Solver -> SExpr -> IO ()
-send solver cmd =
-  TimeStats.measureM "send" $ do
-    cmdTxt <- TimeStats.measureM "showsSExpr" $ return $ showsSExpr cmd ""
-    when (debugMode solver) $ do
-      pid <- unsafeSolverPid solver
-      putStrLn ("[send: " ++ show pid ++ "] " ++ cmdTxt)
-    hPutStrLn (getStdin $ process solver) cmdTxt
-    hFlush (getStdin $ process solver)
-
-recv :: Solver -> IO SExpr
-recv solver =
-  TimeStats.measureM "recv" $ do
-    resp <- hGetLine (getStdout $ process solver)
-    TimeStats.measureM "parseSExpr" $
-      case readSExpr resp of
-        Nothing -> do
-          rest <- hGetContents (getStdout $ process solver)
-          fail $ "solver replied with:\n" ++ resp ++ "\n" ++ rest
-        Just (sexpr, _) -> do
-          when (debugMode solver && sexpr /= Atom "success") $ do
-            pid <- unsafeSolverPid solver
-            putStrLn ("[recv: " ++ show pid ++ "] " ++ showsSExpr sexpr "")
-          return sexpr
->>>>>>> 23a416df
 
 -- | A command with no interesting result.
 ackCommand :: Solver -> SExpr -> IO ()
