--- conflicted
+++ resolved
@@ -75,12 +75,6 @@
 overAtomS f (Atom s) = Atom (f s)
 overAtomS f (List ss) = List [overAtomS f s | s <- ss]
 
-<<<<<<< HEAD
--- | Convert an s-expression to a (strict) null terminated bytestring.
-serializeSExpr :: SExpr -> BS.ByteString
-serializeSExpr = LBS.toStrict . toLazyByteString . (<> "\NUL") . renderSExpr
-
-=======
 -- | Evaluate a bytestring builder to a null-terminated strict bytestring
 -- that is expected to be consumed immediately.
 serializeUntrimmed :: Int -> Int -> Builder -> BS.ByteString
@@ -103,7 +97,6 @@
 serializeBatch = serializeUntrimmed smallChunkSize defaultChunkSize
 
 -- | Create a bytestring builder from an s-expression.
->>>>>>> 69d1eea0
 renderSExpr :: SExpr -> Builder
 renderSExpr (Atom x) = stringUtf8 x
 renderSExpr (List es) =
