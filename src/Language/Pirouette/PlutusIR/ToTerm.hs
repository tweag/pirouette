--- conflicted
+++ resolved
@@ -291,20 +291,13 @@
     (Decls BuiltinsOfPIR)
     (TrM loc)
     (Term BuiltinsOfPIR, Type BuiltinsOfPIR -> Type BuiltinsOfPIR)
-trTerm mn term = do
+trTerm mn t = do
   deps <- get
   let vs = maybe [] S.toList $ mn >>= (`M.lookup` deps)
-<<<<<<< HEAD
-  term' <- local (pushNames $ reverse vs) (go term)
-  let adjustType = flip (foldr (\(_, t) r -> SystF.TyFun t r)) vs
-  return
-    ( foldr (\(n, t) r -> SystF.Lam (SystF.Ann n) t r) term' vs,
-=======
   t' <- local (pushNames $ reverse vs) (go t)
   let adjustType = flip (foldr (\(_, t0) r -> SystF.TyFun t0 r)) vs
   return
     ( foldr (\(n, t0) r -> SystF.Lam (SystF.Ann n) t0 r) t' vs,
->>>>>>> c179b898
       adjustType
     )
   where
