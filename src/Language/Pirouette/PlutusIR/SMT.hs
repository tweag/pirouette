module Language.Pirouette.PlutusIR.SMT where

import qualified Data.Text as Text
import Language.Pirouette.PlutusIR.Syntax
import Pirouette.SMT.Base
import Pirouette.SMT.Constraints
<<<<<<< HEAD
import qualified Pirouette.SMT.SimpleSMT as SimpleSMT
import qualified PlutusCore as P
=======
import qualified PureSMT
>>>>>>> 9970bd46

instance LanguageSMT PlutusIR where
  translateBuiltinType = trPIRType

  -- translateBuiltinTerm = error "translateBuiltinTerm (t :: BuiltinTerms PlutusIR): not yet impl"
  translateBuiltinTerm = trPIRFun
  translateConstant = trPIRConstant
  isStuckBuiltin = error "isStuckBuiltin (t :: TermMeta PlutusIR meta): not yet impl"

instance LanguageSMTBranches PlutusIR where
  branchesBuiltinTerm _tm _translator _args = pure Nothing

<<<<<<< HEAD
trPIRType :: PIRBuiltinType -> SimpleSMT.SExpr
trPIRType PIRTypeInteger = SimpleSMT.tInt
trPIRType PIRTypeBool = SimpleSMT.tBool
trPIRType PIRTypeString = SimpleSMT.tString
trPIRType PIRTypeByteString = SimpleSMT.tString
trPIRType PIRTypeUnit = SimpleSMT.tUnit
-- TODO: Have an actual represention of data
trPIRType PIRTypeData = SimpleSMT.tUnit
=======
trPIRType :: PIRBuiltinType -> PureSMT.SExpr
trPIRType PIRTypeInteger = PureSMT.tInt
trPIRType PIRTypeBool = PureSMT.tBool
trPIRType PIRTypeString = PureSMT.tString
trPIRType PIRTypeByteString = PureSMT.tString
trPIRType PIRTypeUnit = PureSMT.tUnit
trPIRType PIRTypeData = PureSMT.tUnit -- TODO: Temporary represention of data
-- Note: why do Pair have maybes?
-- Note answer, because types can be partially applied in System F,
-- and `Pair a` is represented by `PIRTypePair (pirType a) Nothing`
>>>>>>> 9970bd46
trPIRType (PIRTypePair (Just pirType1) (Just pirType2)) =
  PureSMT.tTuple [trPIRType pirType1, trPIRType pirType2]
trPIRType pirType =
  error $ "Translate builtin type to smtlib: " <> show pirType <> " not yet handled."

-- TODO Implement remaining constants
trPIRConstant :: PIRConstant -> SimpleSMT.SExpr
trPIRConstant (PIRConstInteger n) = SimpleSMT.int n
trPIRConstant (PIRConstByteString bs) = error "Not implemented: PIRConstByteString to SMT"
trPIRConstant PIRConstUnit = SimpleSMT.unit
trPIRConstant (PIRConstBool b) = SimpleSMT.bool b
trPIRConstant (PIRConstString txt) = SimpleSMT.string (Text.unpack txt)
trPIRConstant (PIRConstList l) = error "Not implemented: PIRConstList to SMT"
trPIRConstant (PIRConstPair x y) = error "Not implemented: PIRConstPair to SMT"
trPIRConstant (PIRConstData dat) = error "Not implemented: PIRConstData to SMT"

trPIRFun :: P.DefaultFun -> [SimpleSMT.SExpr] -> Maybe SimpleSMT.SExpr

-- TODO Implement remaining builtins: those used by the "Auction" example
-- validator are marked with an [A] and as commented out lines in the
-- code afterwards

-- ** Integers **

--
--     P.QuotientInteger
--     P.RemainderInteger
--

-- ** Bytestrings **

--
--     P.AppendByteString
--     P.ConsByteString
--     P.SliceByteString
--     P.LengthOfByteString
--     P.IndexByteString
--     P.EqualsByteString
--     P.LessThanByteString
--     P.LessThanEqualsByteString
--

-- ** Hash and signatures **

--
--     P.Sha2_256
--     P.Sha3_256
--     P.Blake2b_256
--     P.VerifySignature
--

-- ** Strings and encoding **

--
--     P.AppendString
--     P.EqualsString
--     P.EncodeUtf8
--     P.DecodeUtf8
--

-- ** If then else **

--
-- [A] P.IfThenElse
--

-- ** Lists and pairs **

--
-- [A] P.FstPair
-- [A] P.SndPair
-- [A] P.ChooseList
--     P.MkCons
-- [A] P.HeadList
-- [A] P.TailList
--     P.NullList

-- ** Data **

--
--     P.ChooseUnit
-- [A] P.ChooseData
--     P.ConstrData
--     P.MapData
--     P.ListData
--     P.IData
--     P.BData
-- [A] P.UnConstrData
--     P.UnMapData
--     P.UnListData
-- [A] P.UnIData
-- [A] P.UnBData
--     P.MkPairData
--     P.MkNilData
--     P.MkNilPairData

-- Unary
trPIRFun op [x] =
  case op of
    P.Trace -> Just $ SimpleSMT.List [x]
    -- P.FstPair ->
    -- P.SndPair ->
    -- P.HeadList ->
    -- P.TailList ->
    -- P.UnConstrData ->
    -- P.UnIData ->
    -- P.UnBData ->
    _ ->
      error $
        "Translate builtin to SMT: "
          <> show op
          <> " is not an implemented unary operator/function"
-- Binary
trPIRFun op [x, y] =
  case op of
    P.AddInteger -> Just $ SimpleSMT.add x y
    P.SubtractInteger -> Just $ SimpleSMT.sub x y
    P.MultiplyInteger -> Just $ SimpleSMT.mul x y
    P.DivideInteger -> Just $ SimpleSMT.div x y
    P.ModInteger -> Just $ SimpleSMT.mod x y
    P.EqualsInteger -> Just $ SimpleSMT.eq x y
    P.LessThanInteger -> Just $ SimpleSMT.lt x y
    P.LessThanEqualsInteger -> Just $ SimpleSMT.leq x y
    P.EqualsByteString -> Just $ SimpleSMT.eq x y
    P.EqualsString -> Just $ SimpleSMT.eq x y
    P.EqualsData -> Just $ SimpleSMT.eq x y
    _ ->
      error $
        "Translate builtin to SMT: "
          <> show op
          <> " is not an implemented binary operator/function"
-- Ternary
trPIRFun op [x, y, z] =
{-
  case op of
    -- P.IfThenElse ->
    -- P.ChooseList ->
    _ ->
-}
      error $
        "Translate builtin to SMT: "
          <> show op
          <> " is not an implemented ternary operator/function"
-- Remainder
trPIRFun op _ =
{-
  case op of
    -- P.ChooseData ->
    _ ->
-}
      error $
        "Translate builtin to SMT: "
          <> show op
          <> " is not an implemented constant/operator/function"<|MERGE_RESOLUTION|>--- conflicted
+++ resolved
@@ -4,12 +4,8 @@
 import Language.Pirouette.PlutusIR.Syntax
 import Pirouette.SMT.Base
 import Pirouette.SMT.Constraints
-<<<<<<< HEAD
-import qualified Pirouette.SMT.SimpleSMT as SimpleSMT
 import qualified PlutusCore as P
-=======
 import qualified PureSMT
->>>>>>> 9970bd46
 
 instance LanguageSMT PlutusIR where
   translateBuiltinType = trPIRType
@@ -22,16 +18,6 @@
 instance LanguageSMTBranches PlutusIR where
   branchesBuiltinTerm _tm _translator _args = pure Nothing
 
-<<<<<<< HEAD
-trPIRType :: PIRBuiltinType -> SimpleSMT.SExpr
-trPIRType PIRTypeInteger = SimpleSMT.tInt
-trPIRType PIRTypeBool = SimpleSMT.tBool
-trPIRType PIRTypeString = SimpleSMT.tString
-trPIRType PIRTypeByteString = SimpleSMT.tString
-trPIRType PIRTypeUnit = SimpleSMT.tUnit
--- TODO: Have an actual represention of data
-trPIRType PIRTypeData = SimpleSMT.tUnit
-=======
 trPIRType :: PIRBuiltinType -> PureSMT.SExpr
 trPIRType PIRTypeInteger = PureSMT.tInt
 trPIRType PIRTypeBool = PureSMT.tBool
@@ -42,24 +28,23 @@
 -- Note: why do Pair have maybes?
 -- Note answer, because types can be partially applied in System F,
 -- and `Pair a` is represented by `PIRTypePair (pirType a) Nothing`
->>>>>>> 9970bd46
 trPIRType (PIRTypePair (Just pirType1) (Just pirType2)) =
   PureSMT.tTuple [trPIRType pirType1, trPIRType pirType2]
 trPIRType pirType =
   error $ "Translate builtin type to smtlib: " <> show pirType <> " not yet handled."
 
 -- TODO Implement remaining constants
-trPIRConstant :: PIRConstant -> SimpleSMT.SExpr
-trPIRConstant (PIRConstInteger n) = SimpleSMT.int n
+trPIRConstant :: PIRConstant -> PureSMT.SExpr
+trPIRConstant (PIRConstInteger n) = PureSMT.int n
 trPIRConstant (PIRConstByteString bs) = error "Not implemented: PIRConstByteString to SMT"
-trPIRConstant PIRConstUnit = SimpleSMT.unit
-trPIRConstant (PIRConstBool b) = SimpleSMT.bool b
-trPIRConstant (PIRConstString txt) = SimpleSMT.string (Text.unpack txt)
+trPIRConstant PIRConstUnit = PureSMT.unit
+trPIRConstant (PIRConstBool b) = PureSMT.bool b
+trPIRConstant (PIRConstString txt) = PureSMT.string (Text.unpack txt)
 trPIRConstant (PIRConstList l) = error "Not implemented: PIRConstList to SMT"
 trPIRConstant (PIRConstPair x y) = error "Not implemented: PIRConstPair to SMT"
 trPIRConstant (PIRConstData dat) = error "Not implemented: PIRConstData to SMT"
 
-trPIRFun :: P.DefaultFun -> [SimpleSMT.SExpr] -> Maybe SimpleSMT.SExpr
+trPIRFun :: P.DefaultFun -> [PureSMT.SExpr] -> Maybe PureSMT.SExpr
 
 -- TODO Implement remaining builtins: those used by the "Auction" example
 -- validator are marked with an [A] and as commented out lines in the
@@ -142,7 +127,7 @@
 -- Unary
 trPIRFun op [x] =
   case op of
-    P.Trace -> Just $ SimpleSMT.List [x]
+    P.Trace -> Just $ PureSMT.List [x]
     -- P.FstPair ->
     -- P.SndPair ->
     -- P.HeadList ->
@@ -158,17 +143,17 @@
 -- Binary
 trPIRFun op [x, y] =
   case op of
-    P.AddInteger -> Just $ SimpleSMT.add x y
-    P.SubtractInteger -> Just $ SimpleSMT.sub x y
-    P.MultiplyInteger -> Just $ SimpleSMT.mul x y
-    P.DivideInteger -> Just $ SimpleSMT.div x y
-    P.ModInteger -> Just $ SimpleSMT.mod x y
-    P.EqualsInteger -> Just $ SimpleSMT.eq x y
-    P.LessThanInteger -> Just $ SimpleSMT.lt x y
-    P.LessThanEqualsInteger -> Just $ SimpleSMT.leq x y
-    P.EqualsByteString -> Just $ SimpleSMT.eq x y
-    P.EqualsString -> Just $ SimpleSMT.eq x y
-    P.EqualsData -> Just $ SimpleSMT.eq x y
+    P.AddInteger -> Just $ PureSMT.add x y
+    P.SubtractInteger -> Just $ PureSMT.sub x y
+    P.MultiplyInteger -> Just $ PureSMT.mul x y
+    P.DivideInteger -> Just $ PureSMT.div x y
+    P.ModInteger -> Just $ PureSMT.mod x y
+    P.EqualsInteger -> Just $ PureSMT.eq x y
+    P.LessThanInteger -> Just $ PureSMT.lt x y
+    P.LessThanEqualsInteger -> Just $ PureSMT.leq x y
+    P.EqualsByteString -> Just $ PureSMT.eq x y
+    P.EqualsString -> Just $ PureSMT.eq x y
+    P.EqualsData -> Just $ PureSMT.eq x y
     _ ->
       error $
         "Translate builtin to SMT: "
