{-# LANGUAGE FlexibleContexts #-}
{-# LANGUAGE MonoLocalBinds #-}
{-# LANGUAGE OverloadedStrings #-}
{-# LANGUAGE RankNTypes #-}
{-# LANGUAGE ScopedTypeVariables #-}

module Pirouette.SymbolicEval where

import Control.Monad
import Control.Monad.State
import Data.Bifunctor (bimap, first, second)
import Data.List (concat, concatMap, elemIndex, foldl', intersperse)
import qualified Data.Map as Map
import Data.Maybe (mapMaybe)
import Data.Text.Prettyprint.Doc hiding (Pretty (..))
import Data.Void (absurd)
import Debug.Trace (trace)
import Pirouette.Monad
import Pirouette.Monad.Logger
import Pirouette.Monad.Maybe
import Pirouette.PlutusIR.Utils
import Pirouette.SMT (smtCheckPathConstraint)
import Pirouette.SMT.Constraints (Constraint (..))
import qualified Pirouette.SMT.SimpleSMT as SmtLib (Result (..))
import Pirouette.Term.FromPlutusIR ()
import Pirouette.Term.Syntax
import Pirouette.Term.Syntax.Base
import qualified Pirouette.Term.Syntax.SystemF as R
import Pirouette.Term.Transformations

-- The result of symbolically executing `f arg1 arg2 arg3`
-- is a list of branches.
data SymbRes = SymbRes Name [Name] [CstrBranch]

instance Pretty SymbRes where
  pretty (SymbRes f args cstr) =
    "When evaluating" <+> pretty f
      <+> mconcat (intersperse " " (map pretty args))
      <> "\n"
      <> pretty cstr



-- A branch of the symbolic execution is a result term and
-- the constraint to fulfill to reach this branch.
data CstrBranch = CstrBranch PrtTerm Constraint

instance Pretty CstrBranch where
  pretty (CstrBranch t conds) =
    "If:\n" <> indent 2 (pretty conds)
      <> "\nthe output is:\n"
      <> indent 2 (pretty t)

instance Pretty Constraint where
  pretty (Assign n term) =
    pretty n <+> "↦" <+> pretty term
  pretty (OutOfFuelEq t u) =
    pretty t <+> "==" <+> pretty u
  pretty Bot =
    "⊥"
  pretty (And []) =
    "⊤"
  pretty (And l) =
    mconcat $ intersperse "\n∧ " (map pretty l)

true :: Constraint
true = And []

-- Essentially list concatenation, with the specificity that `Bot` is absorbing.
andConstr :: Constraint -> Constraint -> Constraint
andConstr Bot _ = Bot
andConstr _ Bot = Bot
andConstr (And l) (And m) = And (l ++ m)
andConstr (And l) y = And (y : l)
andConstr x (And m) = And (x : m)
andConstr x y = And [x, y]

sendToSMT :: (MonadIO m, PirouetteDepOrder m) => Constraint -> [(Name, PrtType)] -> m Bool
sendToSMT Bot _ = return False
sendToSMT (And []) _ = return True
sendToSMT constr env = return True
<<<<<<< HEAD
-- sendToSMT constr env =
--   do
--     smtResult <- smtCheckPathConstraint (Map.fromList env) constr
--     return $
--       case smtResult of
--         SmtLib.Unsat -> False
--         _ -> True
=======
  -- do
  --   smtResult <- smtCheckPathConstraint (Map.fromList env) constr
  --   return $
  --     case smtResult of
  --       SmtLib.Unsat -> False
  --       _ -> True
>>>>>>> 07f1ce04

-- A very simple unification test.
-- If two terms are constructor-headed with different constructors,
-- then the constraint boils down to false.
-- Otherwise, we replace `C x1 x2 == C y1 y2` by the constraints
-- `x1 ↦ y1` and `x2 ↦ y2`.

-- TODO: We could be even more clever and inline the constraint `x ↦ t` in the other constraints
-- (or even in the term we are executing) to do more pruning of inaccessible branches.
-- This raises a question, what is the job of this module, and the one of the SMT solver?
-- I have the feeling that doing it is steping on the feet of the SMT solver.
eqT ::
  PirouetteReadDefs m =>
  PrtTerm ->
  PrtTerm ->
  m Constraint
eqT t@(R.App (R.B (R.Ann x) _) []) u = do
  return $ Assign x u
eqT t@(R.App (R.F (FreeName f)) argsF) u@(R.App (R.F (FreeName g)) argsG) = do
  defF <- prtDefOf f
  defG <- prtDefOf g
  case (defF, defG) of
    (DConstructor {}, DConstructor {}) ->
      if f == g
        then return $ And (zipWith assigns argsG (filter isntType argsF))
        else return Bot
    _ -> return $ OutOfFuelEq t u
  where
    isntType (R.Arg _) = True
    isntType (R.TyArg _) = False

    -- Since argsG is constructed by applying the nth constructor of the datatype we are destructing,
    -- to the variables which are under the lambda abstractions,
    -- we know that the symbol we are dealing with is not applied.
<<<<<<< HEAD
    assigns (R.Arg (R.App (R.B (R.Ann x) _) [])) (R.Arg t) =
=======
    assigns (R.Arg (R.App (R.B (Ann x) _) [])) (R.Arg t) =
>>>>>>> 07f1ce04
      Assign x t
    assigns (R.Arg (R.App (R.F (FreeName x)) [])) (R.Arg t) =
      Assign x t
eqT t u = return $ OutOfFuelEq t u

-- The main function. It takes a function name and its definition and output a result of symbolic execution.
-- Since we are doing inlining, we access symbol definition,
-- so this output is in a `PirouetteReadDefs` monad.
evaluate :: (PirouetteDepOrder m, MonadIO m) => Name -> PrtTerm -> m SymbRes
evaluate = auxEvaluateInputs []
  where
    -- We try to inline everything
    -- We do at most `fuel` inlining. After it, the symbolic evaluation of `t` simply output
    -- `CstrBranch t true`.
    mainFuel :: Int
    mainFuel = 10

    -- The first step is to collect the arguments of the function in a list of name.
    auxEvaluateInputs ::
      (PirouetteDepOrder m, MonadIO m) =>
      [(Name, PrtType)] ->
      Name ->
      PrtTerm ->
      m SymbRes
    auxEvaluateInputs vars mainFun t@(R.App _ _) =
      SymbRes mainFun (map fst vars) <$> evalStateT (auxEvaluate mainFuel true t) vars
    auxEvaluateInputs vars mainFun (R.Lam a ty t) =
      auxEvaluateInputs ((R.ann a, ty) : vars) mainFun t
    auxEvaluateInputs vars mainFun (R.Abs a _ t) =
      auxEvaluateInputs vars mainFun t
    auxEvaluateInputs _ _ (R.Hole h) =
      absurd h

    -- Once all the names of the argument variables have been collected, we start the symbolic execution part.
    -- This is in a `State` monad, since the fuel for inlining and the names of already met variables should be shared between the symbolic evaluation of the different arguments of a function.
    auxEvaluate ::
      (PirouetteDepOrder m, MonadIO m) =>
      Int ->
      Constraint ->
      PrtTerm ->
      StateT [(Name, PrtType)] m [CstrBranch]
    auxEvaluate _ Bot _ = return []
    auxEvaluate remainingFuel conds t@(R.App hd args) = do
      vars <- get
      if remainingFuel == 0
        then -- If fuel is over, then we simply output the term as is.
          return [CstrBranch t conds]
        else case hd of
          -- TODO: In all those cases, is it interesting to symbolically evaluate the arguments?
          R.B (R.Ann _) _ -> return [CstrBranch t conds]
          R.F (Constant _) -> return [CstrBranch t conds]
          R.F (Builtin _) -> return [CstrBranch t conds]
          R.F Bottom -> return [CstrBranch t conds]
          -- Here is the interesting case, we are symbolically executing an application of a symbol which is in the `PirouetteReadDefs` monad.
          R.F (FreeName f) -> do
            def <- prtDefOf f
            case def of
              -- If we are dealing with a defined symbol,
              -- we simply have to inline its definition.
              DFunction _ u _ -> do
                -- It is the inlinings which consume the fuel.
                auxEvaluate (remainingFuel - 1) conds
                  =<< normalizeTerm
                    ( R.appN
                        (deshadowBoundNamesWithForbiddenNames (map fst vars) u)
                        args
                    )
              -- If the studied term is headed by a constructor, we have to symbolically execute the arguments,
              -- but not the head.
              DConstructor {} ->
                case args of
                  -- If there are no arguments, it is over.
                  [] -> return [CstrBranch (R.appN (var f) []) conds]
                  _ -> do
                    -- Else we symbolically execute the arguments.
                    resArg <- mapM (R.argMapM return (auxEvaluate (remainingFuel - 1) true)) args
                    -- And we create a branch by element of the cartesian product of the branches of the symbolic evaluation of the arguments.
                    mapM
                      ( \(newConds, args) ->
                          CstrBranch
                            <$> normalizeTerm (R.appN (var f) args)
                            <*> return (andConstr conds newConds)
                      )
                      (cartesianSet resArg)
              -- If the head of the studied term is a destructor,
              -- then we creates branches.
              DDestructor _ -> do
                Just (_, tyName, _, studiedTerm, _, cases, excess) <- runMaybeT $ unDest t
                -- We symbolically evaluate the term we are studying.
                nconstr <- auxEvaluate (remainingFuel - 1) conds studiedTerm
                vars <- get
                -- We deshadow the terms, since the symbolic evaluation of the studied term could
                -- involve variable names present in those terms too.
                let cleanedCases = map (deshadowBoundNamesWithForbiddenNames (map fst vars)) cases
                let cleanedExcess = map (R.argMap id (deshadowBoundNamesWithForbiddenNames (map fst vars))) excess
                DTypeDef (Datatype _ _ _ consList) <- prtDefOf tyName
                concat
                  <$>
                  -- For each branch of the match, we create the associated constraint and
                  -- symbolically execute the result of this branch.
                  zipWithM
                    ( \(argCons, caseTerm) (cons, _) ->
                        concat
                          <$>
                          -- And we combine this with the constraints and terms obtained
                          -- during the symbolic execution of the studied term.
                          mapM
                            ( \(CstrBranch tx condx) -> do
                                modify (argCons ++)
                                newCond <-
                                  eqT
                                    tx
                                    ( R.appN
                                        (var cons)
<<<<<<< HEAD
                                        (map (R.Arg . boundVar . fst) argCons)
=======
                                        (termOfConstructorVars argCons)
>>>>>>> 07f1ce04
                                    )
                                let totalConds = andConstr condx newCond
                                vars <- get
                                smtResult <- lift $ sendToSMT totalConds vars
                                if smtResult
                                  then
                                    auxEvaluate
                                      (remainingFuel - 1)
                                      (andConstr condx newCond)
                                      =<< normalizeTerm (R.appN caseTerm cleanedExcess)
                                  else return []
                            )
                            nconstr
                    )
                    (map R.getHeadLams cleanedCases)
                    consList
              DTypeDef _ ->
                error "We do not expect name of inductive types here"
      where
        -- Since we collected the name at the creation of the lambda,
        -- the de Bruijn indices is irrelevant and should not be used.
        -- **********************FIXME*TODO***********************
        -- ****************************** | **********************
        -- ****************************** v **********************
        boundVar x = R.App (R.B (R.Ann x) 0) []
        -- *******************************************************
        var x = R.App (R.F (FreeName x)) []
        -- Since we collected the name at the creation of the lambda,
        -- the de Bruijn indices is irrelevant and should not be used.
        termOfConstructorVars args =
          let reversedNameList = reverse (map fst args) in
          reverse $ zipWith (\x i -> R.App R.App (R.B (R.Ann x) i) []) reversedNameList [0..]
    auxEvaluate remainingFuel conds (R.Lam x ty u) = do
      modify ((R.ann x, ty) :)
      branches <- auxEvaluate remainingFuel conds u
      return $
        map (\(CstrBranch t conds) -> CstrBranch (R.Lam x ty t) conds) branches
    auxEvaluate remainingFuel conds (R.Abs ann _ t) =
      auxEvaluate remainingFuel conds t
    auxEvaluate _ _ (R.Hole h) =
      absurd h

cartesianSet :: [R.Arg a [CstrBranch]] -> [(Constraint, [R.Arg a PrtTerm])]
cartesianSet [] = [(true, [])]
cartesianSet (R.TyArg ty : tl) =
  map (second (R.TyArg ty :)) (cartesianSet tl)
cartesianSet (R.Arg cstrState : tl) =
  concatMap
    ( \x@(CstrBranch t conds) ->
        map
          (bimap (andConstr conds) (R.Arg t :))
          (cartesianSet tl)
    )
    cstrState

runEvaluation ::
  (PirouetteDepOrder m, MonadIO m) =>
  Name ->
  PrtTerm ->
  m SymbRes
runEvaluation n t =
  evaluate n =<< normalizeTerm t

normalizeTerm ::
  (PirouetteReadDefs m) =>
  PrtTerm ->
  m PrtTerm
normalizeTerm = destrNF >=> removeExcessiveDestArgs >=> constrDestrId

-- A term `t` verifies the predicate `isTermCons` if it is composed only
-- of variables and type constructors (no destructors and no defined symbols).
isTermCons :: (PirouetteReadDefs m) => PrtTerm -> m Bool
isTermCons (R.App hd args) = go hd args
  where
    go ::
      (PirouetteReadDefs m) =>
      R.Var Name (PIRBase fun Name) ->
      [R.Arg PrtType PrtTerm] ->
      m Bool
    go (R.F (FreeName f)) args = do
      def <- prtDefOf f
      case def of
        DConstructor {} -> foldl' (\b t -> (&&) <$> b <*> studyArg t) (return True) args
        _ -> return False
    go _ args = foldl' (\b t -> (&&) <$> b <*> studyArg t) (return True) args
    studyArg ::
      (PirouetteReadDefs m) =>
      R.Arg PrtType PrtTerm ->
      m Bool
    studyArg (R.Arg t) = isTermCons t
    studyArg (R.TyArg _) = return True
isTermCons (R.Lam _ _ t) = isTermCons t
isTermCons (R.Abs _ _ t) = isTermCons t
isTermCons (R.Hole h) = absurd h<|MERGE_RESOLUTION|>--- conflicted
+++ resolved
@@ -8,15 +8,11 @@
 
 import Control.Monad
 import Control.Monad.State
-import Data.Bifunctor (bimap, first, second)
-import Data.List (concat, concatMap, elemIndex, foldl', intersperse)
+import Data.List (foldl', intersperse)
 import qualified Data.Map as Map
-import Data.Maybe (mapMaybe)
 import Data.Text.Prettyprint.Doc hiding (Pretty (..))
 import Data.Void (absurd)
-import Debug.Trace (trace)
 import Pirouette.Monad
-import Pirouette.Monad.Logger
 import Pirouette.Monad.Maybe
 import Pirouette.PlutusIR.Utils
 import Pirouette.SMT (smtCheckPathConstraint)
@@ -24,7 +20,6 @@
 import qualified Pirouette.SMT.SimpleSMT as SmtLib (Result (..))
 import Pirouette.Term.FromPlutusIR ()
 import Pirouette.Term.Syntax
-import Pirouette.Term.Syntax.Base
 import qualified Pirouette.Term.Syntax.SystemF as R
 import Pirouette.Term.Transformations
 
@@ -39,29 +34,27 @@
       <> "\n"
       <> pretty cstr
 
-
+-- The fuel datatype represents the reason why the computation of a branch ended.
+data Fuel = OutOfFuel | NaturalEnd
+
+-- It is a disjunction to know is fuel went over in one of the branch.
+fuelOver :: Fuel -> Fuel -> Fuel
+fuelOver OutOfFuel _ = OutOfFuel
+fuelOver NaturalEnd x = x
 
 -- A branch of the symbolic execution is a result term and
 -- the constraint to fulfill to reach this branch.
-data CstrBranch = CstrBranch PrtTerm Constraint
+data CstrBranch = CstrBranch Fuel PrtTerm Constraint
 
 instance Pretty CstrBranch where
-  pretty (CstrBranch t conds) =
+  pretty (CstrBranch NaturalEnd t conds) =
     "If:\n" <> indent 2 (pretty conds)
       <> "\nthe output is:\n"
       <> indent 2 (pretty t)
-
-instance Pretty Constraint where
-  pretty (Assign n term) =
-    pretty n <+> "↦" <+> pretty term
-  pretty (OutOfFuelEq t u) =
-    pretty t <+> "==" <+> pretty u
-  pretty Bot =
-    "⊥"
-  pretty (And []) =
-    "⊤"
-  pretty (And l) =
-    mconcat $ intersperse "\n∧ " (map pretty l)
+  pretty (CstrBranch OutOfFuel t conds) =
+    "If:\n" <> indent 2 (pretty conds)
+      <> "\nthe computation got stuck on:\n"
+      <> indent 2 (pretty t)
 
 true :: Constraint
 true = And []
@@ -78,23 +71,14 @@
 sendToSMT :: (MonadIO m, PirouetteDepOrder m) => Constraint -> [(Name, PrtType)] -> m Bool
 sendToSMT Bot _ = return False
 sendToSMT (And []) _ = return True
-sendToSMT constr env = return True
-<<<<<<< HEAD
--- sendToSMT constr env =
---   do
---     smtResult <- smtCheckPathConstraint (Map.fromList env) constr
---     return $
---       case smtResult of
---         SmtLib.Unsat -> False
---         _ -> True
-=======
-  -- do
-  --   smtResult <- smtCheckPathConstraint (Map.fromList env) constr
-  --   return $
-  --     case smtResult of
-  --       SmtLib.Unsat -> False
-  --       _ -> True
->>>>>>> 07f1ce04
+-- sendToSMT constr env = return True
+sendToSMT constr env =
+  do
+    smtResult <- smtCheckPathConstraint (Map.fromList env) constr
+    return $
+      case smtResult of
+        SmtLib.Unsat -> False
+        _ -> True
 
 -- A very simple unification test.
 -- If two terms are constructor-headed with different constructors,
@@ -108,36 +92,37 @@
 -- I have the feeling that doing it is steping on the feet of the SMT solver.
 eqT ::
   PirouetteReadDefs m =>
+  Fuel ->
   PrtTerm ->
   PrtTerm ->
   m Constraint
-eqT t@(R.App (R.B (R.Ann x) _) []) u = do
+eqT OutOfFuel t@((R.App (R.B (R.Ann x) _) [])) u = do
+  uData <- isData u
+  if uData
+  then return $ Assign x u
+  else return $ OutOfFuelEq t u
+eqT NaturalEnd (R.App (R.B (R.Ann x) _) []) u =
   return $ Assign x u
-eqT t@(R.App (R.F (FreeName f)) argsF) u@(R.App (R.F (FreeName g)) argsG) = do
+eqT remFuel t@(R.App (R.F (FreeName f)) argsF) u@(R.App (R.F (FreeName g)) argsG) = do
   defF <- prtDefOf f
   defG <- prtDefOf g
   case (defF, defG) of
     (DConstructor {}, DConstructor {}) ->
       if f == g
-        then return $ And (zipWith assigns argsG (filter isntType argsF))
+        then
+          And <$>
+            zipWithM
+              -- Since argsG is constructed by applying the nth constructor of the datatype we are destructing,
+              -- to the variables which are under the lambda abstractions,
+              -- we know that the symbol we are dealing with is a bound variable which is not applied.
+              -- Hence, we have the guarantee that it is not a type argument.
+              -- This justifies our unsafe matching.
+              (\(R.Arg t) (R.Arg u) -> eqT remFuel t u)
+              argsG
+              (filter R.isArg argsF)
         else return Bot
-    _ -> return $ OutOfFuelEq t u
-  where
-    isntType (R.Arg _) = True
-    isntType (R.TyArg _) = False
-
-    -- Since argsG is constructed by applying the nth constructor of the datatype we are destructing,
-    -- to the variables which are under the lambda abstractions,
-    -- we know that the symbol we are dealing with is not applied.
-<<<<<<< HEAD
-    assigns (R.Arg (R.App (R.B (R.Ann x) _) [])) (R.Arg t) =
-=======
-    assigns (R.Arg (R.App (R.B (Ann x) _) [])) (R.Arg t) =
->>>>>>> 07f1ce04
-      Assign x t
-    assigns (R.Arg (R.App (R.F (FreeName x)) [])) (R.Arg t) =
-      Assign x t
-eqT t u = return $ OutOfFuelEq t u
+    _ -> return $ NonInlinableSymbolEq t u
+eqT _ t u = return $ NonInlinableSymbolEq t u
 
 -- The main function. It takes a function name and its definition and output a result of symbolic execution.
 -- Since we are doing inlining, we access symbol definition,
@@ -180,13 +165,13 @@
       vars <- get
       if remainingFuel == 0
         then -- If fuel is over, then we simply output the term as is.
-          return [CstrBranch t conds]
+          return [CstrBranch OutOfFuel t conds]
         else case hd of
           -- TODO: In all those cases, is it interesting to symbolically evaluate the arguments?
-          R.B (R.Ann _) _ -> return [CstrBranch t conds]
-          R.F (Constant _) -> return [CstrBranch t conds]
-          R.F (Builtin _) -> return [CstrBranch t conds]
-          R.F Bottom -> return [CstrBranch t conds]
+          R.B (R.Ann _) _ -> return [CstrBranch NaturalEnd t conds]
+          R.F (Constant _) -> return [CstrBranch NaturalEnd t conds]
+          R.F (Builtin _) -> return [CstrBranch NaturalEnd t conds]
+          R.F Bottom -> return [CstrBranch NaturalEnd t conds]
           -- Here is the interesting case, we are symbolically executing an application of a symbol which is in the `PirouetteReadDefs` monad.
           R.F (FreeName f) -> do
             def <- prtDefOf f
@@ -206,15 +191,15 @@
               DConstructor {} ->
                 case args of
                   -- If there are no arguments, it is over.
-                  [] -> return [CstrBranch (R.appN (var f) []) conds]
+                  [] -> return [CstrBranch NaturalEnd (R.appN (signatureSymbol f) []) conds]
                   _ -> do
                     -- Else we symbolically execute the arguments.
                     resArg <- mapM (R.argMapM return (auxEvaluate (remainingFuel - 1) true)) args
                     -- And we create a branch by element of the cartesian product of the branches of the symbolic evaluation of the arguments.
                     mapM
-                      ( \(newConds, args) ->
-                          CstrBranch
-                            <$> normalizeTerm (R.appN (var f) args)
+                      ( \(fuel, newConds, args) ->
+                          CstrBranch fuel
+                            <$> normalizeTerm (R.appN (signatureSymbol f) args)
                             <*> return (andConstr conds newConds)
                       )
                       (cartesianSet resArg)
@@ -241,18 +226,15 @@
                           -- And we combine this with the constraints and terms obtained
                           -- during the symbolic execution of the studied term.
                           mapM
-                            ( \(CstrBranch tx condx) -> do
+                            ( \(CstrBranch remFuel tx condx) -> do
                                 modify (argCons ++)
                                 newCond <-
                                   eqT
+                                    remFuel
                                     tx
                                     ( R.appN
-                                        (var cons)
-<<<<<<< HEAD
-                                        (map (R.Arg . boundVar . fst) argCons)
-=======
+                                        (signatureSymbol cons)
                                         (termOfConstructorVars argCons)
->>>>>>> 07f1ce04
                                     )
                                 let totalConds = andConstr condx newCond
                                 vars <- get
@@ -272,38 +254,32 @@
               DTypeDef _ ->
                 error "We do not expect name of inductive types here"
       where
-        -- Since we collected the name at the creation of the lambda,
-        -- the de Bruijn indices is irrelevant and should not be used.
-        -- **********************FIXME*TODO***********************
-        -- ****************************** | **********************
-        -- ****************************** v **********************
-        boundVar x = R.App (R.B (R.Ann x) 0) []
-        -- *******************************************************
-        var x = R.App (R.F (FreeName x)) []
-        -- Since we collected the name at the creation of the lambda,
-        -- the de Bruijn indices is irrelevant and should not be used.
+        signatureSymbol x = R.App (R.F (FreeName x)) []
+        -- Since we collected the name at the creation of the lambdas,
+        -- the de Bruijn indices have to be computed.
+        -- We do a double reversal of the list to put the index 0 to the inner-most one.
         termOfConstructorVars args =
           let reversedNameList = reverse (map fst args) in
-          reverse $ zipWith (\x i -> R.App R.App (R.B (R.Ann x) i) []) reversedNameList [0..]
+          reverse $ zipWith (\x i -> R.Arg $ R.App (R.B (R.Ann x) i) []) reversedNameList [0..]
     auxEvaluate remainingFuel conds (R.Lam x ty u) = do
       modify ((R.ann x, ty) :)
       branches <- auxEvaluate remainingFuel conds u
       return $
-        map (\(CstrBranch t conds) -> CstrBranch (R.Lam x ty t) conds) branches
+        map (\(CstrBranch f t conds) -> CstrBranch f (R.Lam x ty t) conds) branches
     auxEvaluate remainingFuel conds (R.Abs ann _ t) =
       auxEvaluate remainingFuel conds t
     auxEvaluate _ _ (R.Hole h) =
       absurd h
 
-cartesianSet :: [R.Arg a [CstrBranch]] -> [(Constraint, [R.Arg a PrtTerm])]
-cartesianSet [] = [(true, [])]
+cartesianSet :: [R.Arg a [CstrBranch]] -> [(Fuel, Constraint, [R.Arg a PrtTerm])]
+cartesianSet [] = [(NaturalEnd, true, [])]
 cartesianSet (R.TyArg ty : tl) =
-  map (second (R.TyArg ty :)) (cartesianSet tl)
+  map (\(f,c,l) ->  (f, c, R.TyArg ty :l)) (cartesianSet tl)
 cartesianSet (R.Arg cstrState : tl) =
   concatMap
-    ( \x@(CstrBranch t conds) ->
+    ( \x@(CstrBranch remFuel t conds) ->
         map
-          (bimap (andConstr conds) (R.Arg t :))
+          (\(f,c,l) -> (fuelOver remFuel f, andConstr conds c, R.Arg t :l))
           (cartesianSet tl)
     )
     cstrState
@@ -322,10 +298,10 @@
   m PrtTerm
 normalizeTerm = destrNF >=> removeExcessiveDestArgs >=> constrDestrId
 
--- A term `t` verifies the predicate `isTermCons` if it is composed only
+-- A term `t` verifies the predicate `isData` if it is composed only
 -- of variables and type constructors (no destructors and no defined symbols).
-isTermCons :: (PirouetteReadDefs m) => PrtTerm -> m Bool
-isTermCons (R.App hd args) = go hd args
+isData :: (PirouetteReadDefs m) => PrtTerm -> m Bool
+isData (R.App hd args) = go hd args
   where
     go ::
       (PirouetteReadDefs m) =>
@@ -342,8 +318,8 @@
       (PirouetteReadDefs m) =>
       R.Arg PrtType PrtTerm ->
       m Bool
-    studyArg (R.Arg t) = isTermCons t
+    studyArg (R.Arg t) = isData t
     studyArg (R.TyArg _) = return True
-isTermCons (R.Lam _ _ t) = isTermCons t
-isTermCons (R.Abs _ _ t) = isTermCons t
-isTermCons (R.Hole h) = absurd h+isData (R.Lam _ _ t) = isData t
+isData (R.Abs _ _ t) = isData t
+isData (R.Hole h) = absurd h