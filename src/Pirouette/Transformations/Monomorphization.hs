{-# LANGUAGE RecordWildCards #-}
{-# LANGUAGE ConstraintKinds #-}
{-# LANGUAGE FlexibleContexts #-}
{-# LANGUAGE ScopedTypeVariables #-}
{-# LANGUAGE OverloadedStrings #-}
{-# LANGUAGE UndecidableInstances #-}
{-# LANGUAGE MonoLocalBinds #-}
{-# LANGUAGE FlexibleInstances #-}
{-# LANGUAGE RankNTypes #-}
{-# LANGUAGE ParallelListComp #-}

module Pirouette.Transformations.Monomorphization
  (monomorphize, hofsClosure, findPolyHOFDefs, specFunApp, SpecRequest(..))
  where

import Control.Monad.Writer.Strict
import Data.Data
import Data.Generics.Uniplate.Data
import qualified Data.Map as M
import Data.Maybe
import qualified Data.Set as S
<<<<<<< HEAD
import Data.List (foldl')
=======
>>>>>>> a2f940d1

import Pirouette.Monad
import Pirouette.Term.Syntax
import Pirouette.Term.Syntax.Subst
import qualified Pirouette.Term.Syntax.SystemF as SystF

import Pirouette.Transformations.Utils

<<<<<<< HEAD
=======
import Debug.Trace

>>>>>>> a2f940d1
-- * Monomorphization
--
-- tl;dr: `monomorphize` exported from this module turns (in Haskell syntax)
--
-- > foldl :: (b -> a -> b) -> b -> [a] -> b
-- > foldl f z []     = z
-- > foldl f z (x:xs) = foldl f (f z x) xs
-- >
-- > any :: [Bool] -> Bool
-- > any xs = foldl or False xs
--
-- into, imagining '@' is a valid part of a name:
--
-- > foldl@Bool@Bool :: (Bool -> Bool -> Bool) -> Bool -> [Bool] -> Bool
-- > foldl@Bool@Bool f z []     = z
-- > foldl@Bool@Bool f z (x:xs) = foldl@Bool@Bool f (f z x) xs
-- >
-- > any :: [Bool] -> Bool
-- > any xs = foldl@Bool@Bool or False xs
--
-- This module implements a _partial_ monomorphization,
-- substituting type variables appearing in higher-order functional contexts with the specific types.
-- That is,
--
-- > foo :: (a -> a -> a) -> b -> b
-- > bar :: _
-- > bar = foo (\(l :: Bool) (r :: Bool) -> l `or` r) "test"
--
-- results in
--
-- > foo@Bool :: (Bool -> Bool -> Bool) -> b -> b
-- > bar :: _
-- > bar = foo@Bool ...
--
-- and _not_ in `foo@Bool@String`: we don't specialize `b` since it doesn't appear in a higher-order context.
--
-- Polymorphic data types like `Maybe` or
--
-- > data Monoid a where
-- >   MkMonoid :: (a -> a -> a) -> a -> Monoid a
--
-- are handled similarly.
--
--
-- -- * Motivation
--
-- This is just about as much as needed to prepare a System Fω program for symbolic evaluation with an SMT solver.
-- Indeed, current SMTLIB doesn't support higher-order functions, hence we need to defunctionalize.
--
-- It seemingly isn't possible to defunctionalize polymoprhic higher-order functions in System Fω
-- (as the imaginary polymorphic `apply` function is not typeable),
-- so we need to monomorphize everything higher-order before defunctionalization.
-- And, since SMTLIB does support polymorphism, we can leave type variables not occuring in a higher-order context,
-- potentially reducing the number of extra specialized terms.
--
-- -- * Shortcomings
--
-- The tl;dr example is actually a bit of wishful thinking: right now, only the first type variable gets monomorphized.
-- The example is what the module will eventually do, but full monomorphization on all tyvars is TODO for now.

<<<<<<< HEAD
=======
-- | The ultimate monomorphization, orchestrating the rest of the functions in this module.
--
-- Monomorphization goes as follows:
--
-- 1. The higher-order polymorphic definitions are collected (via 'findPolyHOFDefs'):
--    * all the functions having functional arguments of polymorphic type,
--    * all the types having at least one constructor having a polymorphic HOF field.
-- 2. The transitive closure of functions mentioning the names of things from step (1) is built (via 'hofDefs').
-- 3. a. All mentions of names from (2) applied to concrete types only (where no type variables are present)
--       are replaced with a specialized name, so @foldl @Bool @Bool f x y@ becomes @foldl_Bool_Bool f x y@
--       (via 'specFunApp' and 'specTyApp').
--    b. The definitions corresponding to the names found during step (a) get generated:
--       so, if step (a) replaced @fold @Bool @Bool@ with @fold_Bool_Bool@ somewhere, then this step
--       actually generates the definition of @fold_Bool_Bool@ based on the "template" @fold@.
-- 4. Since step (3b) might introduce more names from (2) applied to concrete types,
--    the whole step (3) is repeated until the fixpoint
--    (which presumably might not exist for arbitrary System Fω, but shall exist for the subset of programs we care about).
-- 5. Having done that, all the higher-order definitions from (2) are subject to @prune@.
--    If step (3) works correctly, then they are not used transitively from the modified main term.
>>>>>>> a2f940d1
monomorphize :: forall lang. (Language lang)
             => PrtUnorderedDefs lang
             -> PrtUnorderedDefs lang
monomorphize defs0 = prune $ go mempty defs0
  where
    hofDefsRoots = findPolyHOFDefs $ prtUODecls defs0
    hofDefs = hofsClosure (prtUODecls defs0) hofDefsRoots

    go :: S.Set (SpecRequest lang) -> PrtUnorderedDefs lang -> PrtUnorderedDefs lang
    go prevOrders defs
      | M.null newDefs && defs == defs' = defs'
      | otherwise = go (prevOrders <> S.fromList newOrders) $ addDecls newDefs defs'
      where
        (defs', specOrders) = runWriter $ transformBiM (specFunApp hofDefs :: SpecFunApp lang) defs
                                      >>= transformBiM (specTyApp  hofDefs :: SpecTyApp  lang)
        newOrders = filter (`S.notMember` prevOrders) specOrders
        newDefs = foldMap executeSpecRequest newOrders

    prune :: PrtUnorderedDefs lang -> PrtUnorderedDefs lang
    prune defs = defs { prtUODecls = M.filterWithKey (\n _ -> n `M.notMember` hofDefs) $ prtUODecls defs }

<<<<<<< HEAD
=======
-- | Describes a definition (a function or a type) that needs to be specialized with the given type arguments list.
>>>>>>> a2f940d1
data SpecRequest lang = SpecRequest
  { origDef :: HofDef lang
  , specArgs :: [Type lang]
  }
  deriving (Show, Eq, Ord)

<<<<<<< HEAD
type SpecFunApp lang = forall m. MonadWriter [SpecRequest lang] m => Term lang -> m (Term lang)
type SpecTyApp  lang = forall m. MonadWriter [SpecRequest lang] m => Type lang -> m (Type lang)

executeSpecRequest :: (Language lang) => SpecRequest lang -> Decls lang
executeSpecRequest SpecRequest {origDef = HofDef{..}, ..} = M.fromList $
  case hofDefBody of
       HDBFun FunDef{..} ->
        let newDef = DFunction funIsRec (funBody `SystF.appN` map SystF.TyArg specArgs) (foldl' SystF.tyAfterTermApp funTy specArgs)
        in [(fixName hofDefName, newDef)]
=======
-- | Takes a description of what needs to be specialized
-- (a function or a type definition along with specialization args)
-- and produces the specialized definitions.
executeSpecRequest :: (Language lang) => SpecRequest lang -> Decls lang
executeSpecRequest SpecRequest {origDef = HofDef{..}, ..} = M.fromList $
  case hofDefBody of
       HDBFun FunDef{..} -> let newDef = DFunction funIsRec (funBody `SystF.appN` map SystF.TyArg specArgs) (funTy `SystF.appN` specArgs)
                            in [(fixName hofDefName, newDef)]
>>>>>>> a2f940d1
       HDBType Datatype{..} -> let tyName = fixName hofDefName
                                   dtorName = fixName destructor
                                   ctors = [ (fixName ctorName, foldr (\(n, k) -> SystF.TyLam (SystF.Ann n) k) ctorTy typeVariables `SystF.appN` specArgs)
                                           | (ctorName, ctorTy) <- constructors
                                           ]
                                   newDef = DTypeDef $ Datatype kind [] (fixName destructor) ctors    -- TODO does this only apply to `kind ~ *`?
                                in [ (tyName, newDef)
                                   , (dtorName, DDestructor tyName)
                                   ]
                                <> [ (ctorName, DConstructor i tyName) | (ctorName, _) <- ctors
                                                                       | i <- [0..]
                                   ]
  where
    fixName = genSpecName specArgs

<<<<<<< HEAD
-- |Specilizes a function application of the form:
--
-- > hof @Integer x y z
--
-- Where @hof@ has been identified as a higher-order function and
-- its type argument contains no bound-variables: in other words,
-- we can substitute that call with @hof_Integer@ while creating a monomorphic
-- definition for @hof@.
=======
type SpecFunApp lang = forall m. MonadWriter [SpecRequest lang] m => Term lang -> m (Term lang)
type SpecTyApp  lang = forall m. MonadWriter [SpecRequest lang] m => Type lang -> m (Type lang)

-- |Specializes a function application of the form:
--
-- > hof @Integer x y z
--
-- at call site, where @hof@ has been identified as
-- 1. either a higher-order function itself,
-- 2. or invoking a polymorphic higher-order function, perhaps, transitively;
-- and its type argument contains no bound-variables: in other words,
-- we can substitute that call with @hof_Integer@ while creating a monomorphic
-- definition for @hof@.
--
-- This function only does the substitution _at call site_ and emits a 'SpecRequest' denoting that the corresponding
-- higher-order _definition_ needs to be specialized (which will be handled later by 'executeSpecRequest').
>>>>>>> a2f940d1
specFunApp :: forall lang. (LanguageBuiltins lang) => HOFDefs lang -> SpecFunApp lang
specFunApp hofDefs (SystF.App (SystF.Free (TermSig name)) args)
  | Just someDef <- name `M.lookup` hofDefs -- We compare the entire name, not just the nameString part: x0 /= x1.
  , all isSpecArg $ take hofPolyVarsCount tyArgs = do
    let (specArgs, remainingArgs) = splitArgs hofPolyVarsCount args
        speccedName = genSpecName specArgs name
    tell $ pure $ SpecRequest someDef specArgs
    pure $ SystF.Free (TermSig speccedName) `SystF.App` remainingArgs
  where
    tyArgs = mapMaybe SystF.fromTyArg args
    hofPolyVarsCount = 1 -- TODO don't hardcode 1
specFunApp _ x = pure x

<<<<<<< HEAD
=======
-- |Specializes a type application of the form
--
-- > HOFType @Integer
--
-- where @HOFType a@ has at least one constructor having a higher-order argument mentioning @a@,
-- perhaps, transitively.
-- For example, both these definitions would be specialized:
--
-- > data Semigroup a = MkSemigroup (a -> a -> a)
-- > data Monoid a = MkMonoid (Semigroup a) a
--
-- See the docs for 'specFunApp' for more details.
>>>>>>> a2f940d1
specTyApp :: (LanguageBuiltins lang) => HOFDefs lang -> SpecTyApp lang
specTyApp hofDefs (SystF.TyApp (SystF.Free (TySig name)) tyArgs)
  | Just someDef <- name `M.lookup` hofDefs
  , all isSpecArg $ take hofPolyVarsCount tyArgs = do
    let (specArgs, remainingArgs) = splitAt hofPolyVarsCount tyArgs
        speccedName = genSpecName specArgs name
    tell $ pure $ SpecRequest someDef specArgs
    pure $ SystF.Free (TySig speccedName) `SystF.TyApp` remainingArgs
  where
    hofPolyVarsCount = 1 -- TODO don't hardcode 1
specTyApp _ x = pure x
-- TODO the above definition shouldn't have hofPolyVarsCount as the _count_,
-- since the HOF-involved type args aren't necessarily at the front of the application.
-- A smarter approach would be to keep a list of type variables need to be monomorphized,
-- but this kludge together with hardcoding it to be `1` gets us far enough
-- to work with SMT on some realistic examples.

genSpecName :: (LanguageBuiltins lang) => [Type lang] -> Name -> Name
genSpecName args name = Name (nameString name <> "@" <> argsToStr args) Nothing

-- A type argument is fully specialized if it has no bound variables
isSpecArg :: forall lang. LanguageBuiltins lang => Type lang -> Bool
isSpecArg arg = null bounds
  where
    bounds :: [TyVar lang]
    bounds = filter (isJust . isBound) $ universeBi arg

-- Returns the definitions containing (polymorphic) higher-order functions,
-- be it functions or types.
--
-- The returned Map maps any name that contains higher-order stuff.
-- In particular, for a type it contains the type itself as well as
-- the type's constructors and destructor.
findPolyHOFDefs :: LanguageBuiltins lang => Decls lang -> HOFDefs lang
findPolyHOFDefs = findHOFDefs (isPolyType . funTy) (const $ const True) . M.toList
<<<<<<< HEAD

findPolyFuns :: LanguageBuiltins lang
             => (FunDef lang -> Bool)
             -> [(Name, Definition lang)]
             -> [(Name, HofDef lang)]
findPolyFuns predi = flip findFuns (\f -> isPolyType (funTy f) && predi f)

isPolyType :: SystF.AnnType ann ty -> Bool
isPolyType SystF.TyAll {} = True
isPolyType _ = False

=======

findPolyFuns :: LanguageBuiltins lang
             => (FunDef lang -> Bool)
             -> [(Name, Definition lang)]
             -> [(Name, HofDef lang)]
findPolyFuns predi = flip findFuns (\f -> isPolyType (funTy f) && predi f)

isPolyType :: SystF.AnnType ann ty -> Bool
isPolyType SystF.TyAll {} = True
isPolyType _ = False

-- | Finds the transitive closure of functions invoking higher-order things.
--
-- > hofsClosure decls hofDefs
--
-- returns the set of type or function definitions (a subset of @decls@)
-- that transitively mention names in @hofDefs@.
>>>>>>> a2f940d1
hofsClosure :: forall lang. (Language lang) => Decls lang -> HOFDefs lang -> HOFDefs lang
hofsClosure decls = go
  where
    declsPairs = M.toList decls

    go hofs
      | hofs == hofs' = hofs
      | otherwise = go hofs'
      where
        hofs' = hofs <> M.fromList (hofTypes' <> hofFuns')
        hofTypes' = findTypes declsPairs $ \_ typeDef -> hasHofName typeDef
        hofFuns' = findPolyFuns hasHofName declsPairs

        hasHofName :: (Data a) => a -> Bool
        hasHofName entity = not (null [ () | TySig name   <- universeBi entity :: [TypeBase lang], name `M.member` hofs ])
                         || not (null [ () | TermSig name <- universeBi entity :: [TermBase lang], name `M.member` hofs ])<|MERGE_RESOLUTION|>--- conflicted
+++ resolved
@@ -19,10 +19,7 @@
 import qualified Data.Map as M
 import Data.Maybe
 import qualified Data.Set as S
-<<<<<<< HEAD
 import Data.List (foldl')
-=======
->>>>>>> a2f940d1
 
 import Pirouette.Monad
 import Pirouette.Term.Syntax
@@ -31,11 +28,6 @@
 
 import Pirouette.Transformations.Utils
 
-<<<<<<< HEAD
-=======
-import Debug.Trace
-
->>>>>>> a2f940d1
 -- * Monomorphization
 --
 -- tl;dr: `monomorphize` exported from this module turns (in Haskell syntax)
@@ -96,8 +88,6 @@
 -- The tl;dr example is actually a bit of wishful thinking: right now, only the first type variable gets monomorphized.
 -- The example is what the module will eventually do, but full monomorphization on all tyvars is TODO for now.
 
-<<<<<<< HEAD
-=======
 -- | The ultimate monomorphization, orchestrating the rest of the functions in this module.
 --
 -- Monomorphization goes as follows:
@@ -117,7 +107,6 @@
 --    (which presumably might not exist for arbitrary System Fω, but shall exist for the subset of programs we care about).
 -- 5. Having done that, all the higher-order definitions from (2) are subject to @prune@.
 --    If step (3) works correctly, then they are not used transitively from the modified main term.
->>>>>>> a2f940d1
 monomorphize :: forall lang. (Language lang)
              => PrtUnorderedDefs lang
              -> PrtUnorderedDefs lang
@@ -139,36 +128,25 @@
     prune :: PrtUnorderedDefs lang -> PrtUnorderedDefs lang
     prune defs = defs { prtUODecls = M.filterWithKey (\n _ -> n `M.notMember` hofDefs) $ prtUODecls defs }
 
-<<<<<<< HEAD
-=======
 -- | Describes a definition (a function or a type) that needs to be specialized with the given type arguments list.
->>>>>>> a2f940d1
 data SpecRequest lang = SpecRequest
   { origDef :: HofDef lang
   , specArgs :: [Type lang]
   }
   deriving (Show, Eq, Ord)
 
-<<<<<<< HEAD
 type SpecFunApp lang = forall m. MonadWriter [SpecRequest lang] m => Term lang -> m (Term lang)
 type SpecTyApp  lang = forall m. MonadWriter [SpecRequest lang] m => Type lang -> m (Type lang)
 
-executeSpecRequest :: (Language lang) => SpecRequest lang -> Decls lang
-executeSpecRequest SpecRequest {origDef = HofDef{..}, ..} = M.fromList $
-  case hofDefBody of
-       HDBFun FunDef{..} ->
-        let newDef = DFunction funIsRec (funBody `SystF.appN` map SystF.TyArg specArgs) (foldl' SystF.tyAfterTermApp funTy specArgs)
-        in [(fixName hofDefName, newDef)]
-=======
 -- | Takes a description of what needs to be specialized
 -- (a function or a type definition along with specialization args)
 -- and produces the specialized definitions.
 executeSpecRequest :: (Language lang) => SpecRequest lang -> Decls lang
 executeSpecRequest SpecRequest {origDef = HofDef{..}, ..} = M.fromList $
   case hofDefBody of
-       HDBFun FunDef{..} -> let newDef = DFunction funIsRec (funBody `SystF.appN` map SystF.TyArg specArgs) (funTy `SystF.appN` specArgs)
-                            in [(fixName hofDefName, newDef)]
->>>>>>> a2f940d1
+       HDBFun FunDef{..} -> 
+         let newDef = DFunction funIsRec (funBody `SystF.appN` map SystF.TyArg specArgs) (foldl' SystF.tyAfterTermApp funTy specArgs)
+         in [(fixName hofDefName, newDef)]
        HDBType Datatype{..} -> let tyName = fixName hofDefName
                                    dtorName = fixName destructor
                                    ctors = [ (fixName ctorName, foldr (\(n, k) -> SystF.TyLam (SystF.Ann n) k) ctorTy typeVariables `SystF.appN` specArgs)
@@ -184,19 +162,6 @@
   where
     fixName = genSpecName specArgs
 
-<<<<<<< HEAD
--- |Specilizes a function application of the form:
---
--- > hof @Integer x y z
---
--- Where @hof@ has been identified as a higher-order function and
--- its type argument contains no bound-variables: in other words,
--- we can substitute that call with @hof_Integer@ while creating a monomorphic
--- definition for @hof@.
-=======
-type SpecFunApp lang = forall m. MonadWriter [SpecRequest lang] m => Term lang -> m (Term lang)
-type SpecTyApp  lang = forall m. MonadWriter [SpecRequest lang] m => Type lang -> m (Type lang)
-
 -- |Specializes a function application of the form:
 --
 -- > hof @Integer x y z
@@ -210,7 +175,6 @@
 --
 -- This function only does the substitution _at call site_ and emits a 'SpecRequest' denoting that the corresponding
 -- higher-order _definition_ needs to be specialized (which will be handled later by 'executeSpecRequest').
->>>>>>> a2f940d1
 specFunApp :: forall lang. (LanguageBuiltins lang) => HOFDefs lang -> SpecFunApp lang
 specFunApp hofDefs (SystF.App (SystF.Free (TermSig name)) args)
   | Just someDef <- name `M.lookup` hofDefs -- We compare the entire name, not just the nameString part: x0 /= x1.
@@ -224,8 +188,6 @@
     hofPolyVarsCount = 1 -- TODO don't hardcode 1
 specFunApp _ x = pure x
 
-<<<<<<< HEAD
-=======
 -- |Specializes a type application of the form
 --
 -- > HOFType @Integer
@@ -238,7 +200,6 @@
 -- > data Monoid a = MkMonoid (Semigroup a) a
 --
 -- See the docs for 'specFunApp' for more details.
->>>>>>> a2f940d1
 specTyApp :: (LanguageBuiltins lang) => HOFDefs lang -> SpecTyApp lang
 specTyApp hofDefs (SystF.TyApp (SystF.Free (TySig name)) tyArgs)
   | Just someDef <- name `M.lookup` hofDefs
@@ -274,7 +235,6 @@
 -- the type's constructors and destructor.
 findPolyHOFDefs :: LanguageBuiltins lang => Decls lang -> HOFDefs lang
 findPolyHOFDefs = findHOFDefs (isPolyType . funTy) (const $ const True) . M.toList
-<<<<<<< HEAD
 
 findPolyFuns :: LanguageBuiltins lang
              => (FunDef lang -> Bool)
@@ -286,25 +246,12 @@
 isPolyType SystF.TyAll {} = True
 isPolyType _ = False
 
-=======
-
-findPolyFuns :: LanguageBuiltins lang
-             => (FunDef lang -> Bool)
-             -> [(Name, Definition lang)]
-             -> [(Name, HofDef lang)]
-findPolyFuns predi = flip findFuns (\f -> isPolyType (funTy f) && predi f)
-
-isPolyType :: SystF.AnnType ann ty -> Bool
-isPolyType SystF.TyAll {} = True
-isPolyType _ = False
-
 -- | Finds the transitive closure of functions invoking higher-order things.
 --
 -- > hofsClosure decls hofDefs
 --
 -- returns the set of type or function definitions (a subset of @decls@)
 -- that transitively mention names in @hofDefs@.
->>>>>>> a2f940d1
 hofsClosure :: forall lang. (Language lang) => Decls lang -> HOFDefs lang -> HOFDefs lang
 hofsClosure decls = go
   where
