{-# LANGUAGE GADTs                #-}
{-# LANGUAGE DeriveDataTypeable   #-}
{-# LANGUAGE OverloadedStrings    #-}
{-# LANGUAGE ConstraintKinds      #-}
{-# LANGUAGE ScopedTypeVariables  #-}
{-# LANGUAGE TupleSections        #-}
{-# LANGUAGE PatternSynonyms      #-}

module Pirouette.Term.FromPlutusIR where

import           Pirouette.Term.Syntax
import qualified Pirouette.Term.Syntax.SystemF as R

import           PlutusCore         ( DefaultUni(..)
                                    , pattern DefaultUniList
                                    , pattern DefaultUniString
                                    , pattern DefaultUniPair )
import qualified PlutusCore         as P
import qualified PlutusCore.Pretty  as P
import qualified PlutusIR.Core.Type as PIR

import qualified Data.ByteString    as BS
import           Data.Data
import           Data.Typeable
import qualified Data.Text          as T
import qualified Data.List          as L
import qualified Data.List.NonEmpty as NE
import qualified Data.Map           as M
import qualified Data.Set           as S
import           Data.Maybe         (fromMaybe, fromJust)
import           Data.Text.Prettyprint.Doc

import           Control.Arrow (first, second, (&&&), (***))
import           Control.Monad.Except
import           Control.Monad.Writer
import           Control.Monad.State
import           Control.Monad.Reader

-- |Plutus' Internal Representation AST requires a lot of type variables
-- and constraints; we'll just add a constraint synonym to make it easier
-- to write this everywhere.
type PIRConstraint tyname name fun
  = ( Show fun
    , Show name
    , Show tyname
    , Ord name, Ord tyname
    , Eq name
    , ToName name, ToName tyname
    )

-- |The translation can raise a certain number of errors, enumerated in 'Err', below
data Err loc
  = NotYetImplemented loc String
  | NoTermBindAllowed loc
  deriving (Eq, Show)

-- |Translating to De Bruijn requires us to keep the stack of bound variables, whereas
-- unravelling let-statements requires us to track the dependencies of each known term.
-- The stack of bound variables is kept in the @Reader@ monad and the dependencies
-- on the @State@ monad.
type TrM loc = StateT (DepsOf Name) (ReaderT (Env Name) (Except (Err loc)))

-- |Dependencies are a map from a name to a set of names.
type DepsOf name = M.Map name (S.Set (name, Type name))

-- |The translation environment consists of the stack of bound variables.
data Env name = Env
  { termStack :: [(name, Type name)]
  , typeStack :: [name]
  }

envEmpty :: Env name
envEmpty = Env [] []

pushNames :: [(name, Type name)] -> Env name -> Env name
pushNames ns env = env { termStack = ns ++ termStack env }

pushName :: name -> Type name -> Env name -> Env name
pushName n ty env = env { termStack = (n, ty) : termStack env }

pushType :: name -> Env name -> Env name
pushType ty env = env { typeStack = ty : typeStack env }

pushTypes :: [name] -> Env name -> Env name
pushTypes ty env = env { typeStack = ty ++ typeStack env }

-- |Translates a program into a list of declarations and a body.
trProgram :: forall tyname name fun loc
           . (PIRConstraint tyname name fun)
          => PIR.Program tyname name DefaultUni fun loc
          -> Except (Err loc) (Term Name fun, Decls Name fun)
trProgram (PIR.Program _ t) = runReaderT (evalStateT (runWriterT (fst <$> trTerm Nothing t)) M.empty) envEmpty

-- |Translates a program into a list of declarations, ignoring the body.
trProgramDecls :: forall tyname name fun loc
                . (PIRConstraint tyname name fun)
               => PIR.Program tyname name DefaultUni fun loc
               -> Except (Err loc) (Decls Name fun)
trProgramDecls = fmap snd . trProgram

-- |Translates a list of bindings into declarations. The recursivity is important since it
-- lets us know whether we can expand a particular binding or not in a later phase.
trBindings :: forall tyname name fun loc
               . (PIRConstraint tyname name fun)
              => [(PIR.Recursivity, PIR.Binding tyname name DefaultUni fun loc)]
              -> TrM loc (Decls Name fun)
trBindings bs = do
  -- split the term and the data/type binds; we'll handle the data/type bindings first as
  -- those are simple.
  let (termBinds, datatypeBinds) = unzipWith eitherDataTerm' bs
  datatypeDecls <- mapM (trDataOrTypeBinding . snd) datatypeBinds
  -- make a pass over the terms, determining which context variables they depend on.
  -- This has to be done as a fixpoint calculation because dependencies are transitive.
  -- That is, if f depedends on z, but g depends on f, then g also depends on z.
  deps <- bindingCtxDeps (map (second fst . snd) termBinds)
  (terms', additionalDecls) <- runWriterT
                             $ mapM (secondM $ splitSndM fst (uncurry2 trTermType)) termBinds
  let termDeclsList = map (\(r , (n, (t , ty))) -> (n , termToDef r t ty)) terms'
  let termDecls = M.fromList termDeclsList
  return $ termDecls <> additionalDecls <> mconcat datatypeDecls

-- |Runs a simple fixpoint calculation returning a new set of dependencies for
-- the terms that are about to be bound. We need that to modify the terms by passing
-- each one of their dependencies as an additional parameter.
bindingCtxDeps :: forall tyname name fun loc
                . (PIRConstraint tyname name fun)
               => [(Name, PIR.Term tyname name DefaultUni fun loc)]
               -> TrM loc ()
bindingCtxDeps termBinds = do
  deps  <- get
  deps' <- go termBinds deps M.empty
  put deps'
  where
    -- The go function below runs a fixpoint computation on a delta over the original dependencies;
    -- We keep computing a new delta until we find nothing different to add;
    go :: [(Name, PIR.Term tyname name DefaultUni fun loc)]
       -> DepsOf Name
       -> DepsOf Name
       -> TrM loc (DepsOf Name)
    go xs origDeps delta = do
      vs <- asks termStack
      let currDeps = M.unionWith S.union origDeps delta
      let newDelta = M.fromList $ map (second $ termCtxDeps vs currDeps) xs
      if delta == newDelta
      then return currDeps
      else go xs origDeps newDelta

-- |Given a stack of bound variables and a dependency map, compute one step
-- of the transitive dependencies of a term. For example, let @t@ be
-- the term: @\a b -> mult x (add a (g b))@
--
-- Running:
-- > termCtxDeps [w,x,y,z] (M.fromList [(g, {z,w}),(h, {z})]) t
--
-- Will return:
-- > S.fromList {x,z,w}
--
-- That is, the term @t@ depends on {x}, but since it uses @g@
-- and @g@ depends on @z@ and @w@, @t@ depends on all of them.
--
-- The stack of bound variables reflect the variables that were bound by
-- a lambda outside the scope of the current term; hence, in the current term
-- these will be free variables.
termCtxDeps :: forall tyname name uni fun loc
             . (PIRConstraint tyname name fun)
            => [(Name, Type Name)]
            -> DepsOf Name
            -> PIR.Term tyname name uni fun loc
            -> S.Set (Name, Type Name)
termCtxDeps vs deps (PIR.Var l n) =
  -- The vs represent the stack of bound variables that were bound OUTSIDE the term we're
  -- looking at. note how we do NOT change vs on the PIR.LamAbs case!
  case L.elemIndex (toName n) (map fst vs) of
    Just i  -> S.singleton (unsafeIdx "termCtxDeps" vs i)
    Nothing -> fromMaybe S.empty $ M.lookup (toName n) deps
termCtxDeps vs deps (PIR.LamAbs _ _ _ t)    = termCtxDeps vs deps t -- TODO: What happens in case there is name shadowing? We'll mess this up!
termCtxDeps vs deps (PIR.Apply _ tfun targ) = S.union (termCtxDeps vs deps tfun) (termCtxDeps vs deps targ)
termCtxDeps vs deps (PIR.TyInst _ t _)      = termCtxDeps vs deps t
termCtxDeps vs deps (PIR.TyAbs _ _ _ t)     = termCtxDeps vs deps t
termCtxDeps vs deps (PIR.IWrap _ _ _ t)     = termCtxDeps vs deps t
termCtxDeps vs deps (PIR.Unwrap _ t)        = termCtxDeps vs deps t
termCtxDeps vs deps (PIR.Let _ _ bs t)      =
  S.union (termCtxDeps vs deps t)
          (S.unions (map (either (termCtxDeps vs deps . fst . snd) (const S.empty) . eitherDataTerm) $ NE.toList bs))
termCtxDeps _ _ _ = S.empty

-- |Handles a data/type binding by creating a number of declarations for the constructors
-- and desctructors involved.
trDataOrTypeBinding
  :: forall tyname name fun loc
   . (PIRConstraint tyname name fun)
  => PIR.Binding tyname name DefaultUni fun loc
  -> TrM loc (Decls Name fun)
trDataOrTypeBinding (PIR.TermBind l _ _ _) = throwError $ NoTermBindAllowed l
trDataOrTypeBinding (PIR.TypeBind l _ _) = throwError $ NotYetImplemented l "type-bind"
trDataOrTypeBinding (PIR.DatatypeBind _ (PIR.Datatype _ tyvard args dest cons)) =
  let tyName = toName $ PIR.tyVarDeclName tyvard
      tyKind = trKind $ PIR.tyVarDeclKind tyvard
      tyVars = map ((toName . PIR.tyVarDeclName) &&& (trKind . PIR.tyVarDeclKind)) args
      tyCons = zipWith (\c i -> (toName $ PIR.varDeclName c, DConstructor i tyName)) cons [0..]
   in do
     cons' <- mapM (rstr . ((toName . PIR.varDeclName) &&& (trTypeWithArgs tyVars . PIR.varDeclType))) cons
     let tyRes = Datatype tyKind tyVars (toName dest) cons'
     return $ M.singleton tyName (DTypeDef tyRes)
           <> M.singleton (toName dest) (DDestructor tyName)
           <> M.fromList tyCons
  where
    nbArrows :: PIR.Type tyname uni ann -> Int
    nbArrows (PIR.TyFun _ _ t) = 1 + nbArrows t
    nbArrows t = 0

trKind :: PIR.Kind loc -> R.Kind
trKind (PIR.Type _)          = R.KStar
trKind (PIR.KindArrow _ t u) = R.KTo (trKind t) (trKind u)

trTypeWithArgs :: (ToName tyname)
               => [(Name, R.Kind)] -> PIR.Type tyname DefaultUni loc -> TrM loc (Type Name)
trTypeWithArgs env = local (pushTypes $ reverse $ map fst env) . trType

trType :: (ToName tyname)
       => PIR.Type tyname DefaultUni loc -> TrM loc (Type Name)
trType (PIR.TyLam l v k body)    =
  R.TyLam (R.Ann $ toName v) (trKind k) <$> local (pushType $ toName v) (trType body)
trType (PIR.TyForall l v k body) =
  R.TyAll (R.Ann $ toName v) (trKind k) <$> local (pushType $ toName v) (trType body)
trType (PIR.TyVar _ tyn) =
  asks ( R.tyPure
       . maybe (R.F $ TyFree $ toName tyn) (R.B (R.Ann $ toName tyn) . fromIntegral)
       . L.elemIndex (toName tyn)
       . typeStack)
trType (PIR.TyFun _ t u)      = R.TyFun <$> trType t <*> trType u
trType (PIR.TyApp _ t u)      = R.tyApp <$> trType t <*> trType u
trType (PIR.TyBuiltin _ (P.SomeTypeIn uni))
  = return $ R.tyPure (R.F $ TyBuiltin $ defUniToType uni)
trType (PIR.TyIFix l _ _)     = throwError $ NotYetImplemented l "TyIFix"

trTermType :: forall tyname name fun loc
            . (PIRConstraint tyname name fun, Ord name)
           => Name
           -> PIR.Term tyname name DefaultUni fun loc
           -> PIR.Type tyname DefaultUni loc
           -> WriterT (Decls Name fun)
                      (TrM loc)
                      (Term Name fun, Type Name)
trTermType n t ty = do
  (t', f) <- trTerm (Just n) t
  (t',) . f <$> lift (trType ty)

-- |Translates a term, which is potentially named, while producing declarations within this
-- term that should be boiled up to the top level. We use the name to compute
-- the dependencies of this term on its context, which become lambda-abstractions.
-- Let @t@ be the term: @\a b -> mult x (add a (g b))@, and assume
-- the current stack of bound variables is @[w,x,y,z]@ and the map of dependencies
-- is @M.fromList [(g, {z,w}),(h, {z})]@, then running @trTerm (Just "t") t@ will return:
--
-- > ([], \w x z -> \a b -> mult x (add a (g z w b)))
--
-- The first component is an empty list of declarations, since @t@ has no let-statements within.
-- The second component is a term that receives all its dependencies as parameters and
-- passes these dependencies around. Note how the call to @g@ also received the necessary deps.
trTerm :: forall tyname name fun loc
        . (PIRConstraint tyname name fun, Ord name)
       => Maybe Name
       -> PIR.Term tyname name DefaultUni fun loc
       -> WriterT (Decls Name fun)
                  (TrM loc)
                  (Term Name fun, Type Name -> Type Name)
trTerm mn t = do
  deps <- get
  let vs = maybe [] S.toList $ mn >>= (`M.lookup` deps)
  t' <- local (pushNames $ reverse vs) (go t)
  let adjustType = flip (foldr (\(_, t) r -> R.TyFun t r)) vs
  return ( foldr (\(n, t) r -> R.Lam (R.Ann n) t r) t' vs
         , adjustType
         )
 where
    go :: PIR.Term tyname name DefaultUni fun loc
       -> WriterT (Decls Name fun) (TrM loc) (Term Name fun)
    go (PIR.Var l n) = do
      vs <- asks termStack
      case L.elemIndex (toName n) (map fst vs) of
        Just i  -> return $ R.termPure (R.B (R.Ann $ toName n) $ fromIntegral i)
        Nothing -> lift . checkIfDep (toName n) $ map fst vs
    go (PIR.Constant _ (P.Some (P.ValueOf tx x))) =
        return $ R.termPure $ R.F $ Constant $ defUniToConstant tx x
    go (PIR.Builtin _ f)         = return $ R.termPure $ R.F $ Builtin f
    go (PIR.Error _ _)           = return $ R.termPure $ R.F Bottom
    go (PIR.IWrap _ ty_a ty_b t) = go t -- VCM: are we sure we don't neet to
    go (PIR.Unwrap _ t)          = go t --      preserve the wrap/unwraps?
    go (PIR.TyInst _ t ty)       = R.app <$> go t <*> lift (R.TyArg <$> trType ty)
    go (PIR.TyAbs _ ty k t)      = do
      R.Abs (R.Ann $ toName ty) (trKind k) <$> local (pushType $ toName ty) (go t)
    go (PIR.LamAbs _ n tyd t)    = do
      ty <- lift $ trType tyd
      R.Lam (R.Ann $ toName n) ty <$> local (pushName (toName n) ty) (go t)
    go (PIR.Apply _ tfun targ)   = R.app <$> go tfun <*> (R.Arg <$> go targ)

    -- For let-statements, we will push the (translated) definitions to the top level;
    -- we must be careful and push the variables we've seen so far as a local context
    -- to those definitions.
    go (PIR.Let l r bs t)  = do
      bs' <- lift (trBindings $ map (r,) $ NE.toList bs)
      tell bs'
      go t

    checkIfDep :: Name -> [Name] -> TrM loc (Term Name fun)
    checkIfDep n vs = do
      mDepsOn <- gets (M.lookup n)
      case mDepsOn of
        Nothing -> return $ R.termPure $ R.F $ FreeName n
        Just ns -> do
          let args = map (R.Arg . R.termPure . uncurry R.B
                          . (\x -> (R.Ann x, fromIntegral $ fromJust $ L.elemIndex x vs)) . fst)
                   $ S.toList ns
          return $ R.App (R.F $ FreeName n) args

<<<<<<< HEAD
-- A straightforward translation of a PIRTerm to the Pirouette representation of term.
-- This function is not used by `trProgram` which is the main function to translate
-- the file we want to verify.
-- It remains useful however, especially to define transformations using the PIR syntax.
trPIRTerm :: PIRConstraint tyname name fun
          => PIR.Term tyname name DefaultUni fun loc
          -> Except (Err loc) (Term Name fun)
trPIRTerm t = runReaderT (evalStateT (fst <$> runWriterT (fst <$> trTerm Nothing t)) M.empty) envEmpty

-- |Given a stack of bound variables and a dependency map, compute one step
-- of the transitive dependencies of a term. For example, let @t@ be
-- the term: @\a b -> mult x (add a (g b))@
--
-- Running:
-- > termCtxDeps [w,x,y,z] (M.fromList [(g, {z,w}),(h, {z})]) t
--
-- Will return:
-- > S.fromList {x,z,w}
--
-- That is, the term @t@ depends on {x}, but since it uses @g@
-- and @g@ depends on @z@ and @w@, @t@ depends on all of them.
--
termCtxDeps :: forall tyname name uni fun loc
             . (PIRConstraint tyname name fun)
            => [(Name, Type Name)]
            -> DepsOf Name
            -> PIR.Term tyname name uni fun loc
            -> S.Set (Name, Type Name)
termCtxDeps vs deps (PIR.Var l n) = do
  case L.elemIndex (toName n) (map fst vs) of
    Just i  -> S.singleton (vs !! i)
    Nothing -> fromMaybe S.empty $ M.lookup (toName n) deps
termCtxDeps vs deps (PIR.LamAbs _ _ _ t)    = termCtxDeps vs deps t -- TODO: What happens in case there is name shadowing? We'll mess this up!
termCtxDeps vs deps (PIR.Apply _ tfun targ) = S.union (termCtxDeps vs deps tfun) (termCtxDeps vs deps targ)
termCtxDeps vs deps (PIR.TyInst _ t _)      = termCtxDeps vs deps t
termCtxDeps vs deps (PIR.TyAbs _ _ _ t)     = termCtxDeps vs deps t
termCtxDeps vs deps (PIR.IWrap _ _ _ t)     = termCtxDeps vs deps t
termCtxDeps vs deps (PIR.Unwrap _ t)        = termCtxDeps vs deps t
termCtxDeps vs deps (PIR.Let _ _ bs t)      =
  S.union (termCtxDeps vs deps t)
          (S.unions (map (either (termCtxDeps vs deps . fst . snd) (const S.empty) . eitherDataTerm) $ NE.toList bs))
termCtxDeps _ _ _ = S.empty

=======
>>>>>>> 819c5a50
--------------------------------
-- Auxiliary Functions Follow --
--------------------------------

isRec :: PIR.Recursivity -> Bool
isRec PIR.Rec = True
isRec _       = False

termToDef :: PIR.Recursivity -> Term Name fun -> Type Name -> Definition Name fun
termToDef PIR.Rec    = DFunction Rec
termToDef PIR.NonRec = DFunction NonRec

eitherDataTerm :: (ToName name)
               => PIR.Binding tyname name uni fun loc
               -> Either (Name, (PIR.Term tyname name uni fun loc, PIR.Type tyname uni loc))
                         (PIR.Binding tyname name uni fun loc)
eitherDataTerm (PIR.TermBind _ _ vard t) = Left (toName (PIR.varDeclName vard), (t, PIR.varDeclType vard))
eitherDataTerm binding                   = Right binding

eitherDataTerm' :: (ToName name)
                => (a, PIR.Binding tyname name uni fun loc)
                -> Either (a, (Name, (PIR.Term tyname name uni fun loc, PIR.Type tyname uni loc)))
                          (a, PIR.Binding tyname name uni fun loc)
eitherDataTerm' (a , x) = either (Left . (a,)) (Right . (a,)) $ eitherDataTerm x

unzipWith :: (c -> Either a b) -> [c] -> ([a], [b])
unzipWith f = foldr (either (first . (:)) (second . (:)) . f) ([], [])

secondM :: (Monad m) => (b -> m b') -> (a , b) -> m (a , b')
secondM f (a , b) = (a,) <$> f b

assocL :: (a , (b , c)) -> ((a , b), c)
assocL (a , (b, c)) = ((a , b) , c)

splitSndM :: (Monad m) => (c -> a) -> (c -> m b) -> c -> m (a , b)
splitSndM f g x = (f x ,) <$> g x

rstr :: (Monad m) => (a , m b) -> m (a , b)
rstr (a , mb) = (a,) <$> mb

uncurry2 :: (a -> b -> c -> d) -> (a, (b, c)) -> d
uncurry2 f (a , (b , c)) = f a b c<|MERGE_RESOLUTION|>--- conflicted
+++ resolved
@@ -314,7 +314,6 @@
                    $ S.toList ns
           return $ R.App (R.F $ FreeName n) args
 
-<<<<<<< HEAD
 -- A straightforward translation of a PIRTerm to the Pirouette representation of term.
 -- This function is not used by `trProgram` which is the main function to translate
 -- the file we want to verify.
@@ -324,42 +323,6 @@
           -> Except (Err loc) (Term Name fun)
 trPIRTerm t = runReaderT (evalStateT (fst <$> runWriterT (fst <$> trTerm Nothing t)) M.empty) envEmpty
 
--- |Given a stack of bound variables and a dependency map, compute one step
--- of the transitive dependencies of a term. For example, let @t@ be
--- the term: @\a b -> mult x (add a (g b))@
---
--- Running:
--- > termCtxDeps [w,x,y,z] (M.fromList [(g, {z,w}),(h, {z})]) t
---
--- Will return:
--- > S.fromList {x,z,w}
---
--- That is, the term @t@ depends on {x}, but since it uses @g@
--- and @g@ depends on @z@ and @w@, @t@ depends on all of them.
---
-termCtxDeps :: forall tyname name uni fun loc
-             . (PIRConstraint tyname name fun)
-            => [(Name, Type Name)]
-            -> DepsOf Name
-            -> PIR.Term tyname name uni fun loc
-            -> S.Set (Name, Type Name)
-termCtxDeps vs deps (PIR.Var l n) = do
-  case L.elemIndex (toName n) (map fst vs) of
-    Just i  -> S.singleton (vs !! i)
-    Nothing -> fromMaybe S.empty $ M.lookup (toName n) deps
-termCtxDeps vs deps (PIR.LamAbs _ _ _ t)    = termCtxDeps vs deps t -- TODO: What happens in case there is name shadowing? We'll mess this up!
-termCtxDeps vs deps (PIR.Apply _ tfun targ) = S.union (termCtxDeps vs deps tfun) (termCtxDeps vs deps targ)
-termCtxDeps vs deps (PIR.TyInst _ t _)      = termCtxDeps vs deps t
-termCtxDeps vs deps (PIR.TyAbs _ _ _ t)     = termCtxDeps vs deps t
-termCtxDeps vs deps (PIR.IWrap _ _ _ t)     = termCtxDeps vs deps t
-termCtxDeps vs deps (PIR.Unwrap _ t)        = termCtxDeps vs deps t
-termCtxDeps vs deps (PIR.Let _ _ bs t)      =
-  S.union (termCtxDeps vs deps t)
-          (S.unions (map (either (termCtxDeps vs deps . fst . snd) (const S.empty) . eitherDataTerm) $ NE.toList bs))
-termCtxDeps _ _ _ = S.empty
-
-=======
->>>>>>> 819c5a50
 --------------------------------
 -- Auxiliary Functions Follow --
 --------------------------------
