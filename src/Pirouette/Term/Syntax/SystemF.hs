{-# LANGUAGE ConstrainedClassMethods #-}
{-# LANGUAGE DeriveDataTypeable #-}
{-# LANGUAGE DeriveTraversable #-}
{-# LANGUAGE FlexibleContexts #-}
{-# LANGUAGE FlexibleInstances #-}
{-# LANGUAGE OverloadedStrings #-}
{-# LANGUAGE TypeFamilies #-}

module Pirouette.Term.Syntax.SystemF where

import Control.Arrow (first)
import Control.Monad.Identity
import Data.Data
import Data.Foldable
import Data.Generics.Uniplate.Data ()
import Data.Generics.Uniplate.Operations (transform)
import Data.Maybe (mapMaybe)
import Data.String
import Data.Void
import Pirouette.Term.Syntax.Subst
import GHC.Stack (HasCallStack)

-- * System F

-- ** Annotated Variables

data VarMeta meta ann f
  = Bound (Ann ann) Integer
  | Free f
  | Meta meta -- Meta variables are holes.
  -- Their type is unrelated to the other ones in the term,
  -- allowing to construct heterogeneous terms.
  deriving (Eq, Ord, Functor, Show, Data, Typeable, Foldable, Traversable)

varMapMetaM :: (Monad m) => (meta -> m meta') -> VarMeta meta ann f -> m (VarMeta meta' ann f)
varMapMetaM f (Meta x) = Meta <$> f x
varMapMetaM _ (Bound ann0 i) = return $ Bound ann0 i
varMapMetaM _ (Free x) = return $ Free x

varMapMeta :: (meta -> meta') -> VarMeta meta ann f -> VarMeta meta' ann f
varMapMeta f = runIdentity . varMapMetaM (return . f)

-- | Simple variables can't be metavariables. If we want to implement
--  things like unification algorithms, though, having meta variables
--  becomes interesting.
type Var = VarMeta Void

-- | A 'VarMeta' carries the necessary structure for bound variable substitution.
--  Check "Pirouette.Term.Syntax.Subst" for more on this.
instance IsVar (VarMeta meta ann f) where
  type VarAnn (VarMeta meta ann f) = ann

  isBound (Bound _ i) = Just i
  isBound _ = Nothing

  varMapM f (Bound ann0 i) = Bound ann0 <$> f i
  varMapM _ v = return v

  annMap f (Bound (Ann a) i) = Bound (Ann (f a)) i
  annMap _ v = v

-- ** Kinds

data Kind = KStar | KTo Kind Kind
  deriving (Eq, Ord, Show, Data, Typeable)

-- ** Types

data AnnType ann tyVar
  = TyApp tyVar [AnnType ann tyVar]
  | TyFun (AnnType ann tyVar) (AnnType ann tyVar)
  | TyLam (Ann ann) Kind (AnnType ann tyVar)
  | TyAll (Ann ann) Kind (AnnType ann tyVar)
  deriving (Eq, Ord, Show, Functor, Foldable, Traversable, Data, Typeable)

tyBimapM ::
  (Monad m) =>
  (ann -> m ann') ->
  (tyVar -> m tyVar') ->
  AnnType ann tyVar ->
  m (AnnType ann' tyVar')
tyBimapM f g (TyApp n args) = TyApp <$> g n <*> mapM (tyBimapM f g) args
tyBimapM f g (TyFun t u) = TyFun <$> tyBimapM f g t <*> tyBimapM f g u
tyBimapM f g (TyLam a k u) = TyLam <$> mapM f a <*> return k <*> tyBimapM f g u
tyBimapM f g (TyAll a k u) = TyAll <$> mapM f a <*> return k <*> tyBimapM f g u

tyFunArgs :: AnnType ann tyVar -> ([AnnType ann tyVar], AnnType ann tyVar)
tyFunArgs (TyFun u t) = first (u :) $ tyFunArgs t
tyFunArgs t = ([], t)

-- | Given a @t : AnnType ann ty@, returns how many arguments would we
--  have to provide a @AnnTerm@ of type @t@ to fully saturate it. This includes
--  type arguments!
tyArity :: AnnType ann tyVar -> Int
tyArity (TyAll _ _ t) = 1 + tyArity t
tyArity t = tyMonoArity t

-- | Unlike 'tyArity', we only compute how many term arguments a term of
--  the given type has to receive
tyMonoArity :: AnnType ann tyVar -> Int
tyMonoArity = length . fst . tyFunArgs

tyPure :: tyVar -> AnnType ann tyVar
tyPure v = TyApp v []

instance (IsVar tyVar) => HasSubst (AnnType ann tyVar) where
  type SubstVar (AnnType ann tyVar) = tyVar
  var = tyPure

  subst s (TyApp n xs) = appN (applySub s n) $ map (subst s) xs
  subst s (TyFun t u) = TyFun (subst s t) (subst s u)
  subst s (TyLam v k t) = TyLam v k (subst (liftSub s) t)
  subst s (TyAll v k t) = TyAll v k (subst (liftSub s) t)

-- |Type-level application (not to be confused with type _instantiation_, 'tyInstantiate').
tyApp :: (IsVar v) => AnnType ann v -> AnnType ann v -> AnnType ann v
tyApp (TyApp n args) u = TyApp n (args ++ [u])
tyApp (TyLam _ _ t) u = subst (singleSub u) t
tyApp TyAll {} _ = error "Can't apply TyAll: did you mean tyInstantiate?"
tyApp TyFun {} _ = error "Can't apply TyFun"

<<<<<<< HEAD
tyAfterTermApp :: (IsVar v) => AnnType ann v -> AnnType ann v -> AnnType ann v
tyAfterTermApp (TyApp _n _args) _u = error "Terms of type TyApp are not supposed to be applied."
tyAfterTermApp (TyLam _ _ _t) _u = error "Terms of type TyLam cannot be applied."
tyAfterTermApp (TyAll _ _ t) u = subst (singleSub u) t
tyAfterTermApp (TyFun _ t) _ = t -- Here we do not check that the term of the provided argument is the one expected by the function.
=======
-- |Instantiates a universally quantified type. This is /different/ from type application.
-- Only works if the left argument is a 'TyAll'.
tyInstantiate :: (IsVar v) => AnnType ann v -> AnnType ann v -> AnnType ann v
tyInstantiate (TyAll _ _ t) u = subst (singleSub u) t
tyInstantiate TyApp {} _ = error "Can't instantiate TyApp"
tyInstantiate TyLam {} _ = error "Can't instantiate TyLam: did you mean tyApp?"
tyInstantiate TyFun {} _ = error "Can't instantiate TyFun"

-- |Instantiates a number of 'TyAll's at once.
tyInstantiateN :: (IsVar v) => AnnType ann v -> [AnnType ann v] -> AnnType ann v
tyInstantiateN = foldl' tyInstantiate
>>>>>>> c179b898

-- TODO: write an efficient appN that substitutes multiple variables in one go
instance (IsVar tyVar) => HasApp (AnnType ann tyVar) where
  type AppArg (AnnType ann tyVar) = AnnType ann tyVar
  appN = foldl' tyApp

-- ** Terms

-- | Named de Bruijn System-F terms in normal form with types annotations.
--  The de Bruijn indices for term and type variables are strongly separated.
--  So both the first `Lam` and the first `Abs` introduce a variable with index 0.
--  The @ann@ variable represents the type of
--  names we're using for explicit variable names. It's important to do so
--  to preserve user-given names throughout the transformations.
data AnnTerm ty ann v
  = App v [Arg ty (AnnTerm ty ann v)]
  | Lam (Ann ann) ty (AnnTerm ty ann v) -- Term level lambda (abstract over term to construct term).
  -- It is the one usually denoted λ.
  | Abs (Ann ann) Kind (AnnTerm ty ann v) -- Term level type lambda (abstract over type to construct term).
  -- It is the one usually denoted Λ.
  deriving (Eq, Ord, Show, Functor, Foldable, Traversable, Data, Typeable)

termTyFoldMap :: (Monoid m) => (ty -> m) -> AnnTerm ty ann v -> m
termTyFoldMap f (App _ args) = mconcat $ mapMaybe (fmap f . fromTyArg) args
termTyFoldMap f (Lam _ ty u) = f ty <> termTyFoldMap f u
termTyFoldMap f (Abs _ _ u) = termTyFoldMap f u

-- Gathers all the variable names.
-- Both the term and the type ones.
-- But do not consider the ones introduces by a type level abstraction.
termAnnFold :: (Monoid m) => (ann -> m) -> AnnTerm ty ann v -> m
termAnnFold f (App _ args) = mconcat $ mapMaybe (fmap (termAnnFold f) . fromArg) args
termAnnFold f (Lam (Ann x) _ u) = f x <> termAnnFold f u
termAnnFold f (Abs (Ann x) _ _) = f x

termTrimapM ::
  (Monad m) =>
  (ty -> m ty') ->
  (ann -> m ann') ->
  (v -> m v') ->
  AnnTerm ty ann v ->
  m (AnnTerm ty' ann' v')
termTrimapM f g h (App n args) = App <$> h n <*> mapM (argMapM f (termTrimapM f g h)) args
termTrimapM f g h (Lam a ty u) = Lam <$> mapM g a <*> f ty <*> termTrimapM f g h u
termTrimapM f g h (Abs a k u) = Abs <$> mapM g a <*> return k <*> termTrimapM f g h u

termTrimap ::
  (ty -> ty') ->
  (ann -> ann') ->
  (v -> v') ->
  AnnTerm ty ann v ->
  AnnTerm ty' ann' v'
termTrimap f g h = runIdentity . termTrimapM (return . f) (return . g) (return . h)

termTyMapM :: (Monad m) => (ty -> m ty') -> AnnTerm ty ann v -> m (AnnTerm ty' ann v)
termTyMapM f = termTrimapM f return return

termTyMap :: (ty -> ty') -> AnnTerm ty ann v -> AnnTerm ty' ann v
termTyMap f = runIdentity . termTyMapM (return . f)

termPure :: v -> AnnTerm ty ann v
termPure = flip App []

-- | Applies a transformation to the fist application or abstraction over a type we find while
--  descending down a chain of lambda abstractions. The abstractions
--  are preserved.
preserveLamsM ::
  (Monad m) =>
  (Integer -> AnnTerm ty ann v -> m (AnnTerm ty ann v)) ->
  AnnTerm ty ann v ->
  m (AnnTerm ty ann v)
preserveLamsM f (Lam ann0 ty t) = Lam ann0 ty <$> preserveLamsM (\n -> f (n + 1)) t
preserveLamsM f t = f 0 t

preserveLams ::
  (Integer -> AnnTerm ty ann v -> AnnTerm ty ann v) ->
  AnnTerm ty ann v ->
  AnnTerm ty ann v
preserveLams f = runIdentity . preserveLamsM (\i -> return . f i)

getHeadAbs :: AnnTerm ty ann v -> ([(ann, Kind)], AnnTerm ty ann v)
getHeadAbs (Abs (Ann v) k t) = first ((v, k) :) $ getHeadAbs t
getHeadAbs t = ([], t)

getNHeadAbs :: Int -> AnnTerm ty ann v -> ([(ann, Kind)], AnnTerm ty ann v)
getNHeadAbs 0 t = ([], t)
getNHeadAbs n (Abs (Ann v) k t) = first ((v, k) :) $ getNHeadAbs (n -1) t
getNHeadAbs _ _ = error "getNHeadAbs: Not enough type-abstractions"

getHeadLams :: AnnTerm ty ann v -> ([(ann, ty)], AnnTerm ty ann v)
getHeadLams (Lam (Ann v) ty t) = first ((v, ty) :) $ getHeadLams t
getHeadLams t = ([], t)

getNHeadLams :: Int -> AnnTerm ty ann v -> ([(ann, ty)], AnnTerm ty ann v)
getNHeadLams 0 t = ([], t)
getNHeadLams n (Lam (Ann v) ty t) = first ((v, ty) :) $ getNHeadLams (n -1) t
getNHeadLams _ _ = error "getNHeadLams: Not enough lambdas"

withLams :: [(ann, ty)] -> AnnTerm ty ann v -> AnnTerm ty ann v
withLams = foldr (\bv t -> uncurry Lam (first Ann bv) . t) id

data Arg ty v
  = TyArg ty
  | TermArg v
  deriving (Eq, Ord, Show, Functor, Foldable, Traversable, Data, Typeable)

argElim :: (ty -> a) -> (v -> a) -> Arg ty v -> a
argElim _ g (TermArg x) = g x
argElim f _ (TyArg x) = f x

fromArg :: Arg ty v -> Maybe v
fromArg = argElim (const Nothing) Just

fromTyArg :: Arg ty v -> Maybe ty
fromTyArg = argElim Just (const Nothing)

isArg :: Arg ty v -> Bool
isArg = argElim (const False) (const True)

isTyArg :: Arg ty v -> Bool
isTyArg = argElim (const True) (const False)

argMapM :: (Monad m) => (ty -> m ty') -> (v -> m v') -> Arg ty v -> m (Arg ty' v')
argMapM f _ (TyArg x) = TyArg <$> f x
argMapM _ g (TermArg x) = TermArg <$> g x

argMap :: (ty -> ty') -> (v -> v') -> Arg ty v -> Arg ty' v'
argMap f g = runIdentity . argMapM (return . f) (return . g)

instance (Show v, Show ty, Show ann, HasSubst ty, IsVar v) => HasSubst (AnnTerm ty ann v) where
  type SubstVar (AnnTerm ty ann v) = v
  var = termPure

  subst s (App n xs) = appN (applySub s n) $ map (argMap id (subst s)) xs
  subst s (Lam v k t) = Lam v k (subst (liftSub s) t)
  subst s (Abs v k t) = Abs v k (subst s t) -- Here the substitution is not lifted,
  -- since de Bruijn indices for term and type variables do not live in the same world.

substTy ::
  (HasSubst ty) =>
  Sub ty ->
  AnnTerm ty ann v ->
  AnnTerm ty ann v
substTy s (App n args) = App n (map (argMap (subst s) (substTy s)) args)
substTy s (Lam v ty body) = Lam v (subst s ty) (substTy s body)
substTy s (Abs v kd body) = Abs v kd (substTy (liftSub s) body)

termApp ::
  (Show v, Show ty, Show ann, HasSubst ty, IsVar v) =>
  AnnTerm ty ann v ->
  Arg ty (AnnTerm ty ann v) ->
  AnnTerm ty ann v
termApp (App n args) u = App n (args ++ [u])
termApp (Lam _ _ t) (TermArg u) = subst (singleSub u) t
termApp (Abs _ _ t) (TyArg u) = substTy (singleSub u) t
termApp _ _ = error "Mismatched Term/Type application"

-- | Expands a single definition within another term.
--
--  WARNING: Although we're using De Bruijn indices, some code generation targets
--  such as TLA+ are very unhappy about name shadowing, so you might want to map
--  over the result and deshadow bound names.
expandVar ::
  (Show v, Show ty, Show ann, HasSubst ty, Eq v, IsVar v, Data ty, Data ann, Data v) =>
  (v, AnnTerm ty ann v) ->
  AnnTerm ty ann v ->
  AnnTerm ty ann v
expandVar (n, defn) = transform go
  where
    go t@(App v args)
      | n /= v = t
      | otherwise = appN defn args
    go t = t

instance (Show v, Show ty, Show ann, IsVar v, HasSubst ty) => HasApp (AnnTerm ty ann v) where
  type AppArg (AnnTerm ty ann v) = Arg ty (AnnTerm ty ann v)

  -- Single pass substitution;
  -- This function does not work for "hetereogeneous" list of arguments.
  -- All the arguments must be either terms or types.
  appN tm [] = tm
  appN (App n args) us = App n (args ++ us)
  appN tm us@(u : _) =
    case (tm, u) of
      (Lam {}, TermArg _) -> goTerm tm us
      (Abs {}, TyArg _) -> goType tm us
      (_, _) -> error $ "Mismatched Term/Type application " <> show tm <> " and " <> show u
    where
      go getHead getNHead from sub t vs =
        -- first we decide whether we have more lambdas or more arguments;
        let (arity, _) = first length $ getHead t
            n = min arity (length vs)
            -- Now we know we'll be applying n arguments at once.
            (_, body) = getNHead n t
            (args, excess) = splitAt n vs
            sigma xs = foldl' (\x y -> Just y :< x) (Inc 0) xs
         in case mapM from args of
              Just as -> appN (sub (sigma as) body) excess
              Nothing -> error "Mismatched Term/Type application"

      goTerm = go getHeadLams getNHeadLams fromArg subst
      goType = go getHeadAbs getNHeadAbs fromTyArg substTy

-- | Maps a function over names, keeping track of the scope by counting
--  how many lambdas have we traversed
mapNameScoped :: (Integer -> v -> v) -> AnnTerm ty ann v -> AnnTerm ty ann v
mapNameScoped f = go 0
  where
    go c (Abs t k body) = Abs t k (go c body)
    go c (Lam v t body) = Lam v t $ go (c + 1) body
    go c (App n args) = App (f c n) $ map (argMap id (go c)) args

-- * Auxiliary Defs

-- ** N-ary Reducing Applications

class (HasSubst term) => HasApp term where
  type AppArg term :: *
  appN :: (IsVar (SubstVar term), HasCallStack) => term -> [AppArg term] -> term

app :: (HasApp term, HasCallStack) => term -> AppArg term -> term
app t arg = appN t [arg]

-- ** Proof-Irrelevant Annotations

newtype Ann x = Ann {ann :: x}
  deriving (Show, Data, Typeable, Functor, Foldable, Traversable)

instance Eq (Ann x) where
  _ == _ = True

instance Ord (Ann x) where
  compare _ _ = EQ

instance IsString x => IsString (Ann x) where
  fromString = Ann . fromString<|MERGE_RESOLUTION|>--- conflicted
+++ resolved
@@ -119,13 +119,6 @@
 tyApp TyAll {} _ = error "Can't apply TyAll: did you mean tyInstantiate?"
 tyApp TyFun {} _ = error "Can't apply TyFun"
 
-<<<<<<< HEAD
-tyAfterTermApp :: (IsVar v) => AnnType ann v -> AnnType ann v -> AnnType ann v
-tyAfterTermApp (TyApp _n _args) _u = error "Terms of type TyApp are not supposed to be applied."
-tyAfterTermApp (TyLam _ _ _t) _u = error "Terms of type TyLam cannot be applied."
-tyAfterTermApp (TyAll _ _ t) u = subst (singleSub u) t
-tyAfterTermApp (TyFun _ t) _ = t -- Here we do not check that the term of the provided argument is the one expected by the function.
-=======
 -- |Instantiates a universally quantified type. This is /different/ from type application.
 -- Only works if the left argument is a 'TyAll'.
 tyInstantiate :: (IsVar v) => AnnType ann v -> AnnType ann v -> AnnType ann v
@@ -137,7 +130,6 @@
 -- |Instantiates a number of 'TyAll's at once.
 tyInstantiateN :: (IsVar v) => AnnType ann v -> [AnnType ann v] -> AnnType ann v
 tyInstantiateN = foldl' tyInstantiate
->>>>>>> c179b898
 
 -- TODO: write an efficient appN that substitutes multiple variables in one go
 instance (IsVar tyVar) => HasApp (AnnType ann tyVar) where
