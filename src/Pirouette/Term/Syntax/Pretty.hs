{-# LANGUAGE FlexibleInstances #-}
{-# LANGUAGE OverloadedStrings #-}
{-# LANGUAGE RankNTypes #-}
{-# LANGUAGE ScopedTypeVariables #-}
{-# LANGUAGE FlexibleContexts #-}
{-# LANGUAGE UndecidableInstances #-}
<<<<<<< HEAD
=======
{-# OPTIONS_GHC -Wno-orphans #-}
>>>>>>> 433728f2

module Pirouette.Term.Syntax.Pretty
  (module Pirouette.Term.Syntax.Pretty.Class) where

import           Pirouette.Term.Builtins
import qualified Pirouette.Term.Syntax.SystemF as SystF
import           Pirouette.Term.Syntax.Base
import           Pirouette.Term.Syntax.Pretty.Class

<<<<<<< HEAD
=======
import           Control.Arrow(first)
import qualified Data.ByteString           as BS
import qualified Data.Map                  as M
import qualified Data.Text                 as T
import qualified Prettyprinter as Prettyprint (Pretty, pretty)
>>>>>>> 433728f2
import           Prettyprinter hiding (Pretty, pretty)

-- * SystemF Instances

instance Pretty SystF.Kind where
  prettyPrec _ SystF.KStar     = "*"
  prettyPrec d (SystF.KTo t u) = parensIf (d > 10) (pp 11 t <+> "=>" <+> pp 10 u )

instance (Pretty meta, Pretty ann, Pretty f) => Pretty (SystF.VarMeta meta ann f) where
  pretty (SystF.Bound ann i) = pretty i <> "#" <> pretty ann
  pretty (SystF.Free f)     = pretty f
  pretty (SystF.Meta m)     = "$" <> pretty m

instance (Pretty ann, Pretty f) => Pretty (SystF.AnnType ann f) where
  prettyPrec d (SystF.TyApp n args) = prettyPrecApp d n args align
  prettyPrec d (SystF.TyFun t u) = parensIf (d > 11) (pp 12 t <+> "->" <+> pp 11 u )
  prettyPrec d t@SystF.TyLam{} = parensIf (d > 10) $ assoclBinder "λ" isTyLam d t
    where isTyLam (SystF.TyLam ann tx body) = Just (ann, tx, body)
          isTyLam _                      = Nothing
  prettyPrec d t@SystF.TyAll{} = parensIf (d > 10) $ assoclBinder "∀" isTyLam d t
    where isTyLam (SystF.TyAll ann tx body) = Just (ann, tx, body)
          isTyLam _                      = Nothing

instance (Pretty x) => Pretty (SystF.Ann x) where
  prettyPrec _ (SystF.Ann x) = pretty x

instance (Pretty ty, Pretty f) => Pretty (SystF.Arg ty f) where
  prettyPrec d (SystF.TermArg   x) = prettyPrec d x
  prettyPrec d (SystF.TyArg x) = "@" <> prettyPrec 12 x

instance (Pretty ty, Pretty ann, Pretty f) => Pretty (SystF.AnnTerm ann ty f) where
  prettyPrec d (SystF.App n args) = prettyPrecApp d n args (nest 4)
  prettyPrec d t@SystF.Lam{} = parensIf (d > 11) $ assoclBinder "λ" isTyLam d t
    where isTyLam (SystF.Lam ann tx body) = Just (ann, tx, body)
          isTyLam _                    = Nothing
  prettyPrec d t@SystF.Abs{} = parensIf (d > 10) $ assoclBinder "Λ" isTyLam d t
    where isTyLam (SystF.Abs ann tx body) = Just (ann, tx, body)
          isTyLam _                    = Nothing

<<<<<<< HEAD
instance (Pretty (BuiltinTypes builtins), Pretty (BuiltinTerms builtins), Pretty (Constants builtins))
    => Pretty (Definition builtins) where
  pretty (DFunction _ t ty)  = align $ vsep [pretty ty, pretty t]
=======
instance (Pretty name, PrettyLang lang) => Pretty (FunDef lang name) where
  pretty (FunDef _ t ty) = align $ vsep [pretty ty, pretty t]

instance (Pretty name, PrettyLang lang) => Pretty (Definition lang name) where
  pretty (DFunDef funDef)    = pretty funDef
>>>>>>> 433728f2
  pretty (DConstructor i ty) = "Constructor" <+> pretty i <+> pretty ty
  pretty (DDestructor ty)    = "Destructor" <+> pretty ty
  pretty (DTypeDef ty)       = "Type" <+> pretty ty

instance (Pretty (BuiltinTypes builtins)) => Pretty (TypeBase builtins) where
  pretty (TyBuiltin x)   = pretty x
  pretty (TypeFromSignature n)      = pretty n

instance (Pretty (BuiltinTerms builtins), Pretty (Constants builtins))
    => Pretty (TermBase builtins) where
  pretty (Constant x)   = pretty x
  pretty (Builtin x)    = "b/" <> pretty x
  pretty (TermFromSignature x)   = pretty x

instance (Pretty (BuiltinTypes builtins)) => Pretty (TypeDef builtins) where
  pretty (Datatype k vars dest cs) =
    let pvars = sep (map (\(n, k) -> pretty n <> ":" <> pretty k) vars)
     in "data" <+> align (vsep $ [pvars, pretty dest]
                              ++ map (\(n , ty) -> pretty n <+> ":" <+> pretty ty) cs)

instance (Pretty name, PrettyLang lang) => Pretty (Decls lang name) where
  pretty = align . vsep . map prettyDef . M.toList
    where
      prettyDef (name, def) = pretty name <+> "|->" <+> pretty def<|MERGE_RESOLUTION|>--- conflicted
+++ resolved
@@ -4,10 +4,6 @@
 {-# LANGUAGE ScopedTypeVariables #-}
 {-# LANGUAGE FlexibleContexts #-}
 {-# LANGUAGE UndecidableInstances #-}
-<<<<<<< HEAD
-=======
-{-# OPTIONS_GHC -Wno-orphans #-}
->>>>>>> 433728f2
 
 module Pirouette.Term.Syntax.Pretty
   (module Pirouette.Term.Syntax.Pretty.Class) where
@@ -17,15 +13,9 @@
 import           Pirouette.Term.Syntax.Base
 import           Pirouette.Term.Syntax.Pretty.Class
 
-<<<<<<< HEAD
-=======
-import           Control.Arrow(first)
-import qualified Data.ByteString           as BS
-import qualified Data.Map                  as M
-import qualified Data.Text                 as T
-import qualified Prettyprinter as Prettyprint (Pretty, pretty)
->>>>>>> 433728f2
 import           Prettyprinter hiding (Pretty, pretty)
+
+import qualified Data.Map as Map
 
 -- * SystemF Instances
 
@@ -64,17 +54,11 @@
     where isTyLam (SystF.Abs ann tx body) = Just (ann, tx, body)
           isTyLam _                    = Nothing
 
-<<<<<<< HEAD
-instance (Pretty (BuiltinTypes builtins), Pretty (BuiltinTerms builtins), Pretty (Constants builtins))
-    => Pretty (Definition builtins) where
-  pretty (DFunction _ t ty)  = align $ vsep [pretty ty, pretty t]
-=======
-instance (Pretty name, PrettyLang lang) => Pretty (FunDef lang name) where
+instance (PrettyLang builtins) => Pretty (FunDef builtins) where
   pretty (FunDef _ t ty) = align $ vsep [pretty ty, pretty t]
 
-instance (Pretty name, PrettyLang lang) => Pretty (Definition lang name) where
+instance (PrettyLang builtins) => Pretty (Definition builtins) where
   pretty (DFunDef funDef)    = pretty funDef
->>>>>>> 433728f2
   pretty (DConstructor i ty) = "Constructor" <+> pretty i <+> pretty ty
   pretty (DDestructor ty)    = "Destructor" <+> pretty ty
   pretty (DTypeDef ty)       = "Type" <+> pretty ty
@@ -88,6 +72,7 @@
   pretty (Constant x)   = pretty x
   pretty (Builtin x)    = "b/" <> pretty x
   pretty (TermFromSignature x)   = pretty x
+  pretty Bottom = "ERROR"
 
 instance (Pretty (BuiltinTypes builtins)) => Pretty (TypeDef builtins) where
   pretty (Datatype k vars dest cs) =
@@ -95,7 +80,7 @@
      in "data" <+> align (vsep $ [pvars, pretty dest]
                               ++ map (\(n , ty) -> pretty n <+> ":" <+> pretty ty) cs)
 
-instance (Pretty name, PrettyLang lang) => Pretty (Decls lang name) where
-  pretty = align . vsep . map prettyDef . M.toList
+instance (PrettyLang builtins) => Pretty (Decls builtins) where
+  pretty = align . vsep . map prettyDef . Map.toList
     where
       prettyDef (name, def) = pretty name <+> "|->" <+> pretty def