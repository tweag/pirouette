{-# LANGUAGE MonoLocalBinds #-}
{-# LANGUAGE FlexibleContexts #-}
{-# LANGUAGE OverloadedStrings #-}
{-# LANGUAGE DeriveDataTypeable #-}
{-# LANGUAGE StandaloneDeriving #-}
{-# LANGUAGE TupleSections #-}
{-# LANGUAGE ScopedTypeVariables #-}
{-# LANGUAGE MultiWayIf #-}

module Pirouette.Term.Transformations where

import           Pirouette.Monad
import           Pirouette.Monad.Logger
import           Pirouette.Monad.Maybe
import           Pirouette.Term.Syntax
import qualified Pirouette.Term.Syntax.SystemF as R
import           Pirouette.Term.Syntax.Subst
import           Pirouette.PlutusIR.Utils

import qualified PlutusCore as P
import           Control.Applicative
import           Control.Arrow (first, second, (&&&))
import           Control.Monad
import           Control.Monad.Except
import           Control.Monad.State
import           Control.Monad.Reader
import           Data.Data
import           Data.Functor
import           Data.Generics.Uniplate.Data
import           Data.Generics.Uniplate.Operations
<<<<<<< HEAD
import           Data.List (groupBy, transpose, foldl', span, lookup, elemIndex)
import           Data.String (fromString)
=======
import           Data.List (elemIndex, groupBy, transpose, foldl', span, lookup)
>>>>>>> b8af36ac
import           Data.Maybe (fromMaybe, isJust)
import           Data.Text.Prettyprint.Doc hiding (pretty)
import qualified Data.Text as T
import qualified Data.Map as M

-- * Monomorphic Transformations

-- |Removes superfluous Bool-match. For example,
--
-- > [b/ifThenElse [b/greaterThanEqualsInteger m n] c/True/Bool c/False/Bool]
--
-- Could be simply:
--
-- > [b/greaterThanEqualsInteger m n]
--
-- WARNING: Before specializing plutus booleans to TLA booleans, this transformation
-- can break things. In the example above, @b/greaterThanEqualsInteger@ returns a plutus builtin boolean,
-- whereas the @ifThenElse@ is returning an element of a @(datatypedecl ... Bool)@.
--
etaIfThenElse :: (MonadPirouette m) => PrtTerm -> m PrtTerm
etaIfThenElse = pushCtx "etaIfThenElse" . transformM go
  where
    go r@(R.App (R.F n) [R.TyArg _, R.Arg x, R.Arg t, R.Arg f]) = do
      pt <- termIsBoolVal True t
      pf <- termIsBoolVal False f
      if nameIsITE n && pt && pf
      then logTrace mempty >> return x
      else return r
    go r = return r

-- * Polymorphic Transformations

-- |Specialize @cfoldableNil_cfoldMap@ applied to the disjunctive bool and endofunction monoids
cfoldmapSpecialize :: forall m . (MonadPirouette m) => PrtTerm -> m PrtTerm
cfoldmapSpecialize = pushCtx "cfoldmapSpecialize" . rewriteM (runMaybeT . go)
  where
    isCfoldmap :: (Monad t) => PrtTerm -> MaybeT t (PrtType, PrtType, [PrtTerm])
    isCfoldmap (R.App (R.F (FreeName n)) (R.TyArg m : R.TyArg a : args)) = do
      guard ("fFoldableNil_cfoldMap" `T.isPrefixOf` nameString n)
      args' <- mapM (wrapMaybe . R.fromArg) args
      return (m , a , args')
    isCfoldmap _ = fail "not cfoldmap"

    go :: PrtTerm -> MaybeT m PrtTerm
    go t = do
      (m, a, args) <- isCfoldmap t
      tyIsBool <- lift $ typeIsBool m
      if tyIsBool
      then do
        res <- goBool m a args
        logDebug ("Specializing: " ++ renderSingleLineStr (pretty t))
        logDebug ("  for: " ++ renderSingleLineStr (pretty res))
        return res
      else case m of
        R.TyFun t u | t == u -> goEndo t a args
        _ -> logWarn ("Can't specialize for " ++ renderSingleLineStr (pretty m))
          >> fail ""

    -- foldr_135 (all a_136 (type) (all b_137 (type) (fun (fun a_136 (fun b_137 b_137)) (fun b_137 (fun [List_29 a_136] b_137)))))

    -- fFoldableNil_cfoldMap_200 (all m_201 (type) (all a_202 (type) (fun [Monoid_130 m_201] (fun (fun a_202 m_201) (fun [List_29 a_202] m_201)))))

    goBool :: PrtType -> PrtType -> [PrtTerm] -> MaybeT m PrtTerm
    goBool m a [mon,f,xs] = do
      foldrName <- lift $ nameForPrefix "foldr"
      boolMatch <- lift $ nameForPrefix "Bool_match"
      true      <- lift $ nameForPrefix "True"
      false     <- lift $ nameForPrefix "False"
      let annA = R.Ann "a"
          annB = R.Ann "b"
          -- gene = \ a b -> f a || b
          gene = R.Lam annA a $ R.Lam annB m $ R.App (R.F $ FreeName boolMatch)
                 [ R.Arg (R.app (shift 2 f) (R.Arg $ R.App (R.B annA 1) []))
                 , R.TyArg m
                 , R.Arg (R.App (R.F $ FreeName true) [])
                 , R.Arg (R.App (R.B annB 0) [])
                 ]
          zero = R.App (R.F $ FreeName false) []
      return $ R.App (R.F $ FreeName foldrName) [R.TyArg a, R.TyArg m, R.Arg gene, R.Arg zero, R.Arg xs]

    goEndo :: PrtType -> PrtType -> [PrtTerm] -> MaybeT m PrtTerm
    goEndo m a [mon,f,xs,k] = do
      foldrName <- lift $ nameForPrefix "foldr"
      let annA = R.Ann "a"
          annB = R.Ann "b"
          -- gene = \ a b -> f a b
          gene = R.Lam annA a $ R.Lam annB m $ R.appN (shift 2 f)
                 [ R.Arg (R.App (R.B annA 1) [])
                 , R.Arg (R.App (R.B annB 0) [])
                 ]
       in return $ R.App (R.F $ FreeName foldrName) [R.TyArg a, R.TyArg m, R.Arg gene, R.Arg k, R.Arg xs]



-- |Put excessive arguments of a a destructor in the branches.
-- Because we have n-ary applications, whenever we translate something like:
--
-- > t = ([[[d/Nat n] (\b -> if b then 0 else 1) (\n b -> if b then n else 0)] True])
--
-- We get:
--
-- > u = [d/Nat n (\b -> if b then 0 else 1) (\n b -> if b then n else 0) True]
--
-- Now, that makes it difficult to swap destructors around since we can only do so
-- when it is in WHNF destructor applications (which forbids over-application).
-- Moreover, it makes the code larger and more difficult to read.
--
-- Hence, calling 'removeExcessiveDestArgs u' will return:
--
-- > v = [d/Nat n (if b then 0 else 1)[b := True] (\n -> if b then n else 0)[b := True]]
-- > v = [d/Nat n 0 (\n -> n)]
--
-- Since the second constructor of Nat is Succ :: Nat -> Nat, one does not want to
-- simply apply (\n b -> if b then n else 0) to True, since the first abstraction
-- corresponds to the argument of Succ.
--
-- Whenever a constructor has no arguments, its destruction in PlutusIR is done using
-- a function which takes an argument of type `Unit`, like:
--
-- > t = ([[[d/Bool x] (\thunk -> T) (\thunk -> F)] Unit])
--
-- We get:
--
-- > u = [d/Bool x (\thunk -> T) (\thunk -> F) Unit]
-- Because PlutusIR is meant to be executed in a strict fashion, these thunks are there
-- to prevent evaluation. For us, it really doesn't matter since we will symbolically evaluate it.
--
-- Hence, calling 'removeExcessiveDestArgs u' will return:
--
-- > v = [d/Bool x T[thunk := Unit] F[thunk := Unit]]
-- Generally v = [d/Bool T F] since `thunk` has no reason to appear in `T` and `F`.
--
removeExcessiveDestArgs :: (MonadPirouette m) => PrtTerm -> m PrtTerm
removeExcessiveDestArgs = pushCtx "removeExcessiveDestArgs" . rewriteM (runMaybeT . go)
  where
    go :: (MonadPirouette m) => PrtTerm -> MaybeT m PrtTerm
    go t = do
      (n, tyN, tyArgs, x, tyReturn@(R.TyFun tyA tyB), cases) <- unDest t
      Datatype _ _ _ cons <- lift $ typeDefOf tyN
      let nbCons = length cons
      let (cases', excess) = splitAt nbCons cases
      if null excess
      then fail "Destruction to a function type without excessive arguments"
      else do
        logTrace $ show n
        return $
          R.App (R.F $ FreeName n) $
            map R.TyArg tyArgs
              ++ [R.Arg x, R.TyArg $ tyDrop (length excess) tyReturn]
              ++ zipWith (\(_,cty) t -> R.Arg $ appExcessive excess cty t) cons cases'

    appExcessive :: [PrtTerm] -> Type Name -> PrtTerm -> PrtTerm
    appExcessive l (R.TyFun a b) (R.Lam n ty t) =
      R.Lam n ty (appExcessive (map (shift 1) l) b t) -- `a` and `ty` are equal, up to substitution of variables in the type of the constructors.
    appExcessive l (R.TyFun a b) _              =
       undefined -- When matching, the number of lambdas should be bigger than the number of arguments of a constructor.
    appExcessive l _             t              =
       R.appN t $ map R.Arg l

    tyDrop :: Int -> PrtType -> PrtType
    tyDrop 0 t             = t
    tyDrop n (R.TyFun a b) = tyDrop (n-1) b
    tyDrop n t             = undefined -- If `n` is not 0, then the type must be an arrow.

-- |Simpler version of 'removeExcessiveArgs' that removes arguments of type Unit only.
removeThunks :: (MonadPirouette m) => PrtTerm -> m PrtTerm
removeThunks = pushCtx "removeThunks" . rewriteM (runMaybeT . go)
  where
    go :: (MonadPirouette m) => PrtTerm -> MaybeT m PrtTerm
    go t = do
      (n, tyN, tyArgs, x, R.TyFun tyA tyB, cases) <- unDest t
      isUnit <- lift $ typeIsUnit tyA
      if not isUnit then fail "Can't rewrite; not Unit"
      else do
        let (cases', [unit]) = splitAt (length cases - 1) cases
        logTrace $ show n
        return $ R.App (R.F $ FreeName n)
               $ map R.TyArg tyArgs
              ++ [R.Arg x, R.TyArg tyB]
              ++ map (R.Arg . (`appLast` unit)) cases'

    appLast :: (HasSubst ty, IsVar f)
            => R.AnnTerm ty ann f -> R.AnnTerm ty ann f -> R.AnnTerm ty ann f
    appLast t@(R.Lam _ _ (R.App _ _)) arg = R.termApp t (R.Arg arg)
    appLast (R.Lam ann ty t)          arg = R.Lam ann ty (appLast t arg)
    appLast t                         arg = R.termApp t (R.Arg arg)

-- |Because TLA+ really doesn't allow for shadowed bound names, we need to rename them
-- after performing any sort of inlining.
deshadowBoundNames :: PrtTerm -> PrtTerm
deshadowBoundNames = go []
  where
    -- @newAnnFrom ns n@ returns a fresh name similar to @n@ given a list of declared names @ns@.
    -- it does so by incrementing the 'nameUnique' part of 'n'. Instead of incrementing one-by-one,
    -- we increment by i to hopefully require less iterations to find a fresh name.
    newAnnFrom :: [Name] -> Name -> Name
    newAnnFrom anns a =
      case a `elemIndex` anns of
        Nothing -> a
        Just i  -> newAnnFrom anns (a { nameUnique = Just $ maybe i ((+i) . (+1)) (nameUnique a) })

    go bvs (R.Lam (R.Ann ann) ty t)
      = let ann' = newAnnFrom bvs ann
         in R.Lam (R.Ann ann') ty (go (ann' : bvs) t)

    go bvs (R.Abs a ki t) = R.Abs a ki (go bvs t)
    go bvs (R.App n args) =
      let args' = map (R.argMap id (go bvs)) args
          n' = case n of
                 R.B _ i -> R.B (R.Ann (bvs !! fromInteger i)) i
                 _       -> n
       in R.App n' args'

-- |Expand all non-recursive definitions
expandDefs :: (MonadPirouette m) => PrtTerm -> m PrtTerm
expandDefs = fmap deshadowBoundNames . pushCtx "expandDefs" . rewriteM (runMaybeT . go)
  where
    go :: (MonadPirouette m) => PrtTerm -> MaybeT m PrtTerm
    go (R.App (R.F (FreeName n)) args) = do
      isRec <- lift $ termIsRecursive n
      if isRec
      then fail "expandDefs: wont expand"
      else do
       def <- MaybeT (fromTermDef <$> defOf n)
       logTrace ("Expanding: " ++ show n ++ " " ++ show (pretty args) ++ "\n" ++ show (pretty def))
       let res = R.appN def args
       logTrace ("Result: " ++ show (pretty res))
       return res
    go _ = fail "expandDefs: not an R.App"

-- |Expand the occurences of @n@ in the body of @m@
expandDefIn :: (MonadPirouette m) => Name -> Name -> m ()
expandDefIn n m = pushCtx ("expandDefIn " ++ show n ++ " " ++ show m) $ do
  isRec <- termIsRecursive n -- let's ensure n is not recursive
  if isRec
  then fail "expandDefIn: can't expand recursive term"
  else do
    -- fetch the current definition of n,
    mdefn <- fromTermDef <$> defOf n
    defn  <- maybe (fail "expandDefIn: n not a termdef") return mdefn
    -- fetch the current definition of m and, if its a DFunction, perform the rewrite
    mdefm <- defOf m
    case mdefm of
      DFunction r body ty -> do
        let body' = deshadowBoundNames $ R.expandVar (R.F $ FreeName n, defn) body
        modifyDef m (const $ Just $ DFunction r body' ty)
      _ -> fail "expandDefIn: m not a termdef"

-- |Simplify /destructor after constructor/ applications. For example,
--
-- > [d/Maybe [c/Just X] N (\ J)] == [J X]
--
constrDestrId :: (MonadPirouette m) => PrtTerm -> m PrtTerm
constrDestrId = pushCtx "constrDestrId" . rewriteM (runMaybeT . go)
  where
    go :: (MonadPirouette m) => PrtTerm -> MaybeT m PrtTerm
    go t = do
      (_, tyN, tyArgs, x, ret, cases) <- unDest t
      (tyN', xTyArgs, xIdx, xArgs) <- unCons x
      guard (tyN == tyN')
      ar <- length . constructors <$> lift (typeDefOf tyN)
      let (cases0, rest) = splitAt ar cases
      let xCase          = cases0 !! xIdx
      logTrace $ show tyN
      return $ R.appN (R.appN xCase (map R.Arg xArgs)) (map R.Arg rest)

-- `chooseHeadCase f tyf [st,INPUT,param] INPUT` creates a term which contains the body of `f`
-- but with a matching on the `INPUT` at the head of it.
-- For instance, if the input type has two constructors `C1` and `C2`, the output is:
--
-- match INPUT#1 with
--   C1 x -> f st#3 (C1 x#0) param#1
--   C2 x y -> f st#4 (c2 x#1 y#0) param#2

chooseHeadCase :: (MonadPirouette m)
               => PrtTerm -> PrtType -> [String] -> String -> m PrtTerm
chooseHeadCase t ty args fstArg =
  let argLength = length args in
  let tyOut = snd (R.tyFunArgs ty) in
  case elemIndex fstArg args of
    Nothing -> throwError' $ PEOther "No argument declared as input"
    Just index ->
      let tyInput = fst (R.tyFunArgs ty) !! index in
      case nameOf tyInput of
        Nothing -> throwError' $ PEOther "The input is not of a pattern-matchable type"
        Just tyName -> do
          dest <- blindDest tyOut <$> typeDefOf tyName
          let transiAbsInput = R.Lam (R.Ann $ fromString "DUMMY_ARG") tyInput $
                R.appN t (zipWith transitionArgs args [argLength, argLength - 1 .. 1])
          let body = R.appN dest
                [ R.Arg $ R.termPure (R.B (fromString fstArg) (toInteger   (argLength - 1 - index)))
                , R.Arg transiAbsInput
                ]
          constrDestrId body

  where
    nameOf :: PrtType -> Maybe Name
    nameOf (R.TyApp (R.F (TyFree x)) _) = Just x
    nameOf _ = Nothing

    -- `blindDest out ty` constructs the function
    -- \ (i : ty) (f : ty -> out) ->
    -- match i with
    --   C1 x0 -> f (C1 x0)
    --   C2 x0 x1 -> f (C2 x0 x1)
    blindDest :: PrtType -> PrtTypeDef -> PrtTerm
    blindDest tyOut (Datatype _ _ dest cons) =
      R.Lam (R.Ann $ fromString "i") (error "Fictive type of i") $ -- Since the generated term will be applied to two arguments,
        R.Lam (R.Ann $ fromString "f") (error "Fictive type of f") $ -- those 2 types should never be accessed.
          R.App (R.F (FreeName dest)) $
            R.Arg (R.termPure (R.B (fromString "i") 1)) :
            R.TyArg tyOut :
              map (R.Arg . consCase) cons

    consCase :: (Name, PrtType) -> PrtTerm
    consCase (n, ty) =
      let (argsTy,_) = R.tyFunArgs ty in
      createNLams "x" argsTy $
        R.App
          (R.B (fromString "f") (toInteger (length argsTy)))
          [R.Arg $ R.App (R.F (FreeName n)) (geneXs (length argsTy))]

    -- `createNLams "x" [a,b,c] t` constructs the term
    -- \ (x0 : a) (x1 : b) (x2 : c) -> t
    createNLams :: String -> [PrtType] -> PrtTerm -> PrtTerm
    createNLams s tys =
      let go [] _ = id
          go (h:tl) i =
            R.Lam (R.Ann $ fromString (s ++ show i)) h . go tl (i + 1)
      in
      go tys 0

    -- `geneXs 3` is the representation of `[x0#2, x1#1, x2#0]`,
    -- which are the arguments expected after a `\x0 x1 x2`.
    geneXs :: Int -> [R.Arg ty PrtTerm]
    geneXs n = go 0
      where
        go i =
          if i >= n
          then []
          else
            R.Arg
              (R.termPure
                (R.B (R.Ann $ fromString ("x" ++ show i)) (toInteger (n - 1 - i))))
            : go (i + 1)

    -- Replace the argument "INPUT" by a dummy version of it, which is bound at index 0.
    transitionArgs :: String -> Int -> R.Arg ty PrtTerm
    transitionArgs s n
      | s == fstArg = R.Arg $ R.termPure (R.B (fromString "DUMMY_ARG") 0)
      | otherwise   = R.Arg $ R.termPure (R.B (fromString s) (toInteger n))

-- |Returns the equiavlent /destructor normal-form/ (DNF) term.
-- We say a term is in /destructor normal-form/ when all destructors
-- are pushed to the root of the term. For example, take
--
-- > t = [f [d/Maybe x N (\ J)] a0 a1]
--
-- If @f@ is also a destructor and @N@ and @J@ are in DNF, then @t@ is in DNF,
-- otherwise, we return:
--
-- >  [d/Maybe x $(destrNF [f N a0 a1]) (\ $(destrNF [f J a0 a1]))]
--
-- that is, we push the application of f down to the branches of the "case" statement.
destrNF :: forall m . (MonadPirouette m) => PrtTerm -> m PrtTerm
destrNF = pushCtx "destrNF" . rewriteM (runMaybeT . go)
  where
    onApp :: (R.Var Name (PIRBase P.DefaultFun Name)
               -> [R.Arg PrtType PrtTerm] -> MaybeT m PrtTerm)
          -> PrtTerm -> m PrtTerm
    onApp f t@(R.App n args) = fromMaybe t <$> runMaybeT (f n args)
    onApp _ t                = return t

    -- Returns a term that is a destructor from a list of terms respecting
    -- the invariant that if @splitDest t == Just (xs , d , ys)@, then @t == xs ++ [d] ++ ys@
    splitDest :: [R.Arg PrtType PrtTerm]
              -> MaybeT m ( PrtTerm
                          , ListZipper (R.Arg PrtType PrtTerm))
    splitDest [] = fail "splitDest: can't split empty list"
    splitDest (a@(R.Arg a2@(R.App (R.F (FreeName n)) args)) : ds) =
          (isDest n >> return (a2, ListZipper ([], ds)))
      <|> (splitDest ds <&> second (zipperCons a))
    splitDest (a : ds) = splitDest ds <&> second (zipperCons a)

    go :: PrtTerm -> MaybeT m PrtTerm
    go (R.App (R.B _ _)           fargs) = fail "destrNF.go: bound name"
    go (R.App (R.F (FreeName fn)) fargs) = do
      -- check this is an application that is /not/ a destructor then
      -- try to see if there's at least one destructor in the arguments.
      -- If we find a destructor within the arguments, we can make sure it
      -- is an `App` and has at least one argument, the value being eliminated.
      notM (isDest fn)
      (dest, fargsZ) <- splitDest fargs
      (dn, tyN, tyArgs, x, ret, cases) <- unDest dest
      -- Now, we need to push `fn` down the arguments of the destructor, but in doing
      -- so, we need to shift the bound variables depending on how many arguments each
      -- constructor has. Finally, there might be more destructors in fargsZ, which we need to handle,
      -- hence we resurse with the 'onApp' modifier,
      let cases' = map (R.preserveLams $ \k
                          -> R.App (R.F $ FreeName fn) . flip plug (fmap (R.argMap id $ shift k) fargsZ) . R.Arg) cases
      -- TODO: This is still wrong, the destructor now doesn't return something of type `ret`,
      --       but instead, it returns something of whichever type f returns.
      logTrace $ "Pushing " ++ show fn ++ " through " ++ show dn
      return $ R.App (R.F (FreeName dn))
             $ map R.TyArg tyArgs ++ [R.Arg x, R.TyArg ret] ++ map R.Arg cases'
    go _ = fail "destrNF.go: not an app"

-- |Assuming a DNF term, swap the nth and the (n+1)th destructor counting from the root being 0.
swapNthDestr :: (MonadPirouette m) => Int -> PrtTerm -> MaybeT m PrtTerm
swapNthDestr 0 t                  = swapDestr t
swapNthDestr n (R.Abs v ki t)     = R.Abs v ki <$> swapNthDestr n t
swapNthDestr n (R.Lam v ty t)     = R.Lam v ty <$> swapNthDestr n t
swapNthDestr n t = do
  (dname, tyN, tyArgs, x, ret, cases) <- unDest t
  cases' <- mapM (swapNthDestr (n-1)) cases
  return $ R.App (R.F $ FreeName dname)
               $ map R.TyArg tyArgs ++ [R.Arg x, R.TyArg ret] ++ map R.Arg cases'

-- |Assuming a DNF term, pulls the n-th destructor to the top-level by swapping it
-- with the (n-1)-th, then (n-2)-th, etc. until we swap with the topmost destructor.
pullNthDestr :: (MonadPirouette m) => Int -> PrtTerm -> m PrtTerm
pullNthDestr n t = do
  mres <- runMaybeT $ foldl' (\m i -> m >>= swapNthDestr i) (return t) [n-1,n-2 .. 0]
  case mres of
    Nothing -> throwError' $ PEOther $ "Can't pull destructor indexed " ++ show n
    Just r  -> return r


-- |Swaps two destructors at the top level, if possible. It is possible to swap
-- destructors for types /T0/ and /T1/ whenever all branches following the matching
-- of /x :: T0/ immediately match on /y :: T1/, such that /y/ doesn't depend on any value
-- that comes from a constructor of @x@. Take the following term @t@ as an example:
--
-- > [dMaybe x         [dEither yN (\ly -> LN) (\ry -> RN)]
-- >           (\jx -> [dEither yJ (\ly -> LJ) (\ry -> RJ)])]
--
-- Both the /Nothing/ and the /Just/ branch immediately match on an @Either@;
-- Now assume @yJ@ does not depend on #0, which comes from matching the @Just@ constructor
-- and @yJ == shift 1 0 yN@, then we can swap matching on @x@ with matching on @y@:
--
-- > [dEither y (\ly -> [dMaybe xL LN' (\jx -> LJ')])
-- >            (\ry -> [dMaybe xR RN' (\jx -> RJ')])
--
-- Lets start defining the easy bits first:
--
--  - @y@ is defined as @yN@ or @shift -1 yJ@
--  - @xL@ is defined by shifting @x@ by the amount of lambdas in the @Left@ constructor,
--    in this case @shift 1 0 x@,
--  - @xR@ is analogous to @xL@
--  - @LN'@ is equal to @shift 0 0 LN@, which is just @LN@ (because Nothing receives zero arguments)
--  - @RN'@ is equal to @RN@, analogously to @LN'@
--
-- Now we have to define @LJ'@ and @RJ'@, which is a little more complex since we have to permute
-- variables. In this case, we permute #0 with #1 and thats it, in general its a little
-- more hairy. Say we're dealing with the following swap:
--
-- > x = [dT ... (\\ [dU ... (\\\ M)])] ~> [dU ... (\\\ [dT ... (\\ M')])] = x'
--
-- The term @M'@ is the same as @M@, but with the following permutation, @f@ applied
-- to the free variables of @M@:
--
-- > f 0 = 2
-- > f 1 = 3
-- > f 2 = 4    => f x = (x + 2) `mod` 5, where 2 is li in the /adapt/ function below
-- > f 3 = 0
-- > f 4 = 1
--
-- When applying said permutation, however, we must also do so in a scoped manner.
-- Say we traversed two lambdas within @M@, and found variable #6 somewhere inside. That
-- is the same as variable #4 outside those two lambdas, or, in other words, the first
-- argument of the constructor of type @T@. To map that to the same variable in @x'@ we
-- have map that to @2 + f (6 - 2)@, which is #3, and will refer to the correct variable.
-- That adjustment is the responsibility of the 'permute' function, however.
--
swapDestr :: (MonadPirouette m) => PrtTerm -> MaybeT m PrtTerm
swapDestr (R.Abs x ty body)     = R.Abs x ty <$> swapDestr body
swapDestr (R.Lam x ty body)     = R.Lam x ty <$> swapDestr body
swapDestr t = pushCtx "swapDestr" $ do
  -- First we check n is a destructor, then we check that all branches of the matches are also
  -- destructors of the same type and the same value.
  (dName, tyName, tyArgs, x, ret, args) <- unDest t
  args' <- mapM toScopedDestApp args
  guard (allEqualBy sameDestVal args')
  -- we must have at least one branch to look at, otherwise we're destructing an element
  -- of the void type.
  let b:bs = args'
  logTrace $ "Swapping " ++ show dName ++ " with " ++ show (destName b)
  -- given all the checks above passed, we're ready to construct the resulting term.
  -- Following the example with Maybe and Either in the comment above, we have
  --
  -- > destOf b == d/Either
  -- > destVal b == yN
  -- > map (split cutoff branches) args' == ([],     [ (["ly"], LN), (["ry"], RN) ])
  -- >                                    : (["jx"], [ (["ly"], LJ), (["ry"], RH) ])
  -- >                                    : []
  --
  -- Now, we want to distribute the cutoff coming from the d/Maybe,
  -- then transpose that "matrix" of terms, swap the cutoffs, then undistribute cutoff
  -- from d/Either, yielding the ms below.
  --
  -- > ms == [ (["ly"], [([], LN), (["jx"], LJ)])
  -- >       , (["ry"], [([], RN), (["jx"], RJ)])
  -- >       ]
  --
  -- The 'processMatrix' function will do that for us.
  let ms = processMatrix $ map (\sda -> map (cutoff' sda,) (branches sda)) args'

  -- It could happen that the two "ly" (arguments of the constructor)
  -- are not the same in every branch. Since we keep the ones of the first branch,
  -- we have to do some renamings in the other branches.
  let ms' = map rename ms
  -- Finally, we build the functon that will reconstruct the cases of the outer
  -- destructor. When swapping the two Maybe and Either above, 'go' will be called twice:
  --
  -- > go dMaybe x 1 [(0, LN) , (1, LJ)]
  -- > go dMaybe x 1 [(0, RN) , (1, RJ)]
  --
  -- The second call, for example, should return:
  --
  -- > \ [dMaybe $(shift 1 x) $(adapt 1 0 RN) $(adapt 1 1 RJ)]
  --
  let go c bs = R.withLams c $ R.App (R.F $ FreeName dName)
                                 $ map R.TyArg tyArgs
                               ++ [R.Arg (shift (toInteger $ length c) x), R.TyArg ret]
                               ++ map (R.Arg . uncurry (adapt c)) bs

  return $ R.App (R.F $ FreeName $ destName b)
               $ map R.TyArg (snd $ destOf b)
              ++ [R.Arg (shift (-(cutoff b)) (destVal b)), R.TyArg (destRetTy b)]
              ++ map (R.Arg . uncurry go) ms'
  where
    allEqualBy :: (a -> a -> Bool) -> [a] -> Bool
    allEqualBy rel = (== 1) . length . groupBy rel

    processMatrix :: [[(n, (i, a))]] -> [(i, [(n, a)])]
    processMatrix = map (first head . unzip) . transpose . map (map (\(i, (n, a)) -> (n, (i, a))))

    rename :: ([(Name,a)],[(n,PrtTerm)]) -> ([(Name,a)],[(n,PrtTerm)])
    rename (x,l) =
      (x, map (second (R.renameFirstBounds (reverse (map fst x)))) l)

    adapt :: [(Name, PrtType)] -> [(Name, PrtType)]
          -> PrtTerm -> PrtTerm
    adapt outer [] t = t
    adapt outer i  t =
      let louter = toInteger $ length outer
          li     = toInteger $ length i
       in R.withLams i (R.permute (\x -> if x >= li + louter then x else (x + li) `mod` (louter + li)) t)

-- * Auxiliar Definitions

-- |A 'ScopedDestApp' represents a "a match within a match". When we have:
--
-- > case x :: Maybe Int of
-- >   Just i -> [t0| case y :: Either Bool Bool of
-- >                    Left l -> M; Right r -> N
-- >             |]
-- >   ...
--
-- The marked splice @t0@ could be writen as a 'ScopedDestApp' with:
--
-- > t0 = ScopedDestApp { cutoff' = ["i"]
-- >                    , destOf  = "Either"
-- >                    , destVal = "y"
-- >                    , branches = [(["l"], M), (["r"], N)] }
--
-- We keep the bound names in here to attempt to preserve the user-provided
-- names as much as possible.
data ScopedDestApp = ScopedDestApp
  { destName   :: Name
  , cutoff'    :: [(Name, PrtType)]
  , destOf     :: (Name, [PrtType])
  , destVal    :: PrtTerm
  , destRetTy  :: PrtType
  , branches   :: [([(Name, PrtType)], PrtTerm)]
  } deriving (Show)

cutoff :: ScopedDestApp -> Integer
cutoff = toInteger . length . cutoff'

-- |Two terms being destructed in a /ScopedDestApp/ are the same when they are being
-- destructed by the same type and except for the cutoff variables, they are equal.
sameDestVal :: ScopedDestApp -> ScopedDestApp -> Bool
sameDestVal sda1 sda2 = destOf sda1 == destOf sda2
                     && destRetTy sda1 == destRetTy sda2 -- TODO: do we need this?
                     && shift (-(cutoff sda1)) (destVal sda1) == shift (-(cutoff sda2)) (destVal sda2)

-- |Checks whether a term is a sequence of lambdas followed by a destructor application,
-- if so, keep all the relevant information in a record to help us stay organized.
toScopedDestApp :: (MonadPirouette m) => PrtTerm -> MaybeT m ScopedDestApp
toScopedDestApp = go []
  where
    go c (R.Abs _         ty body) = fail "toScopedDestApp: type abstraction inside destructor"
    go c (R.Lam (R.Ann n) ty body) = go ((n, ty):c) body
    go c t = do
      (nName, tyName, tyArgs, x, ret, args) <- unDest t
      return $ ScopedDestApp nName (reverse c) (tyName, tyArgs) x ret (map R.getHeadLams args)

-- |A 'ListZipper' is a zipper as in one-hole-contexts
newtype ListZipper a = ListZipper { unListZipper :: ([a], [a]) }

instance Functor ListZipper where
  fmap f (ListZipper (xs, xs')) = ListZipper (map f xs, map f xs')

plug :: a -> ListZipper a -> [a]
plug a (ListZipper (xs, xs')) = xs ++ [a] ++ xs'

zipperCons :: a -> ListZipper a -> ListZipper a
zipperCons a (ListZipper (xs, xs')) = ListZipper (a:xs, xs')<|MERGE_RESOLUTION|>--- conflicted
+++ resolved
@@ -28,12 +28,8 @@
 import           Data.Functor
 import           Data.Generics.Uniplate.Data
 import           Data.Generics.Uniplate.Operations
-<<<<<<< HEAD
-import           Data.List (groupBy, transpose, foldl', span, lookup, elemIndex)
+import           Data.List (elemIndex, groupBy, transpose, foldl', span, lookup)
 import           Data.String (fromString)
-=======
-import           Data.List (elemIndex, groupBy, transpose, foldl', span, lookup)
->>>>>>> b8af36ac
 import           Data.Maybe (fromMaybe, isJust)
 import           Data.Text.Prettyprint.Doc hiding (pretty)
 import qualified Data.Text as T
