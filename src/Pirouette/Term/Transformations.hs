{-# LANGUAGE MonoLocalBinds #-}
{-# LANGUAGE FlexibleContexts #-}
{-# LANGUAGE OverloadedStrings #-}
{-# LANGUAGE DeriveDataTypeable #-}
{-# LANGUAGE StandaloneDeriving #-}
{-# LANGUAGE TupleSections #-}
{-# LANGUAGE ScopedTypeVariables #-}
{-# LANGUAGE MultiWayIf #-}
{-# LANGUAGE TypeApplications     #-}

module Pirouette.Term.Transformations where

import           Pirouette.Monad
import           Pirouette.Monad.Logger
import           Pirouette.Monad.Maybe
import           Pirouette.Term.FromPlutusIR
import           Pirouette.Term.Syntax
import qualified Pirouette.Term.Syntax.SystemF as R
import           Pirouette.Term.Syntax.Subst
import           Pirouette.Specializer.Rewriting
import           Pirouette.Specializer.PIRTransformations
import           Pirouette.PlutusIR.Utils

import qualified PlutusIR.Parser    as PIR
import qualified PlutusCore as P
import           Control.Applicative
import           Control.Arrow (first, second, (&&&))
import           Control.Monad
import           Control.Monad.Except
import           Control.Monad.State
import           Control.Monad.Reader
import           Data.Data
import           Data.Functor
import           Data.Generics.Uniplate.Data
import           Data.Generics.Uniplate.Operations
import           Data.List (elemIndex, groupBy, transpose, foldl', span, lookup)
import           Data.String (fromString)
import           Data.Maybe (fromMaybe, isJust, fromJust)
import           Data.Text.Prettyprint.Doc hiding (pretty)
import qualified Data.Text as T
import qualified Data.Text.IO as T
import qualified Data.Map as M

<<<<<<< HEAD
import           Text.Megaparsec.Error (errorBundlePretty)
=======
import Debug.Trace

-- * Monomorphic Transformations

-- |Removes superfluous Bool-match. For example,
--
-- > [b/ifThenElse [b/greaterThanEqualsInteger m n] c/True/Bool c/False/Bool]
--
-- Could be simply:
--
-- > [b/greaterThanEqualsInteger m n]
--
-- WARNING: Before specializing plutus booleans to TLA booleans, this transformation
-- can break things. In the example above, @b/greaterThanEqualsInteger@ returns a plutus builtin boolean,
-- whereas the @ifThenElse@ is returning an element of a @(datatypedecl ... Bool)@.
--
etaIfThenElse :: (PirouetteReadDefs m) => PrtTerm -> m PrtTerm
etaIfThenElse = pushCtx "etaIfThenElse" . transformM go
  where
    go r@(R.App (R.F n) [R.TyArg _, R.Arg x, R.Arg t, R.Arg f]) = do
      pt <- termIsBoolVal True t
      pf <- termIsBoolVal False f
      if nameIsITE n && pt && pf
      then logTrace mempty >> return x
      else return r
    go r = return r

-- * Polymorphic Transformations

-- |Specialize @cfoldableNil_cfoldMap@ applied to the disjunctive bool and endofunction monoids
cfoldmapSpecialize :: forall m . (PirouetteReadDefs m) => PrtTerm -> m PrtTerm
cfoldmapSpecialize = fmap deshadowBoundNames . pushCtx "cfoldmapSpecialize" . rewriteM (runMaybeT . go)
  where
    isCfoldmap :: (Monad t) => PrtTerm -> MaybeT t (PrtType, PrtType, [PrtTerm])
    isCfoldmap (R.App (R.F (FreeName n)) (R.TyArg m : R.TyArg a : args)) = do
      guard ("fFoldableNil_cfoldMap" `T.isPrefixOf` nameString n)
      args' <- mapM (wrapMaybe . R.fromArg) args
      return (m , a , args')
    isCfoldmap _ = fail "not cfoldmap"

    go :: PrtTerm -> MaybeT m PrtTerm
    go t = do
      (m, a, args) <- isCfoldmap t
      tyIsBool <- lift $ typeIsBool m
      if tyIsBool
      then do
        res <- goBool m a args
        logDebug ("Specializing: " ++ renderSingleLineStr (pretty t))
        logDebug ("  for: " ++ renderSingleLineStr (pretty res))
        return res
      else case m of
        R.TyFun t u | t == u -> goEndo t a args
        _ -> logWarn ("Can't specialize for " ++ renderSingleLineStr (pretty m))
          >> fail ""

    -- foldr_135 (all a_136 (type) (all b_137 (type) (fun (fun a_136 (fun b_137 b_137)) (fun b_137 (fun [List_29 a_136] b_137)))))

    -- fFoldableNil_cfoldMap_200 (all m_201 (type) (all a_202 (type) (fun [Monoid_130 m_201] (fun (fun a_202 m_201) (fun [List_29 a_202] m_201)))))

    goBool :: PrtType -> PrtType -> [PrtTerm] -> MaybeT m PrtTerm
    goBool m a [mon,f,xs] = do
      foldrName <- lift $ nameForPrefix "foldr"
      boolMatch <- lift $ nameForPrefix "Bool_match"
      true      <- lift $ nameForPrefix "True"
      false     <- lift $ nameForPrefix "False"
      let annA = R.Ann "a"
          annB = R.Ann "b"
          -- gene = \ a b -> f a || b
          gene = R.Lam annA a $ R.Lam annB m $ R.App (R.F $ FreeName boolMatch)
                 [ R.Arg (R.app (shift 2 f) (R.Arg $ R.App (R.B annA 1) []))
                 , R.TyArg m
                 , R.Arg (R.App (R.F $ FreeName true) [])
                 , R.Arg (R.App (R.B annB 0) [])
                 ]
          zero = R.App (R.F $ FreeName false) []
      return $ R.App (R.F $ FreeName foldrName) [R.TyArg a, R.TyArg m, R.Arg gene, R.Arg zero, R.Arg xs]

    goEndo :: PrtType -> PrtType -> [PrtTerm] -> MaybeT m PrtTerm
    goEndo m a [mon,f,xs,k] = do
      foldrName <- lift $ nameForPrefix "foldr"
      let annA = R.Ann "a"
          annB = R.Ann "b"
          -- gene = \ a b -> f a b
          gene = R.Lam annA a $ R.Lam annB m $ R.appN (shift 2 f)
                 [ R.Arg (R.App (R.B annA 1) [])
                 , R.Arg (R.App (R.B annB 0) [])
                 ]
       in return $ R.App (R.F $ FreeName foldrName) [R.TyArg a, R.TyArg m, R.Arg gene, R.Arg k, R.Arg xs]


>>>>>>> 819c5a50

-- |Put excessive arguments of a a destructor in the branches.
-- Because we have n-ary applications, whenever we translate something like:
--
-- > t = ([[[d/Nat n] (\b -> if b then 0 else 1) (\n b -> if b then n else 0)] True])
--
-- We get:
--
-- > u = [d/Nat n (\b -> if b then 0 else 1) (\n b -> if b then n else 0) True]
--
-- Now, that makes it difficult to swap destructors around since we can only do so
-- when it is in WHNF destructor applications (which forbids over-application).
-- Moreover, it makes the code larger and more difficult to read.
--
-- Hence, calling 'removeExcessiveDestArgs u' will return:
--
-- > v = [d/Nat n (if b then 0 else 1)[b := True] (\n -> if b then n else 0)[b := True]]
-- > v = [d/Nat n 0 (\n -> n)]
--
-- Since the second constructor of Nat is Succ :: Nat -> Nat, one does not want to
-- simply apply (\n b -> if b then n else 0) to True, since the first abstraction
-- corresponds to the argument of Succ.
--
-- Whenever a constructor has no arguments, its destruction in PlutusIR is done using
-- a function which takes an argument of type `Unit`, like:
--
-- > t = ([[[d/Bool x] (\thunk -> T) (\thunk -> F)] Unit])
--
-- We get:
--
-- > u = [d/Bool x (\thunk -> T) (\thunk -> F) Unit]
-- Because PlutusIR is meant to be executed in a strict fashion, these thunks are there
-- to prevent evaluation. For us, it really doesn't matter since we will symbolically evaluate it.
--
-- Hence, calling 'removeExcessiveDestArgs u' will return:
--
-- > v = [d/Bool x T[thunk := Unit] F[thunk := Unit]]
-- Generally v = [d/Bool T F] since `thunk` has no reason to appear in `T` and `F`.
--
removeExcessiveDestArgs :: (PirouetteReadDefs m) => PrtTerm -> m PrtTerm
removeExcessiveDestArgs = pushCtx "removeExcessiveDestArgs" . rewriteM (runMaybeT . go)
  where
    go :: (PirouetteReadDefs m) => PrtTerm -> MaybeT m PrtTerm
    go t = do
      (n, tyN, tyArgs, x, tyReturn, cases, excess) <- unDest t
      if null excess
      then fail "No excessive destr arguments"
      else do
        logTrace $ show n
        Datatype _ _ _ cons <- lift (prtTypeDefOf tyN)
        return $
          R.App (R.F $ FreeName n) $
            map R.TyArg tyArgs
              ++ [R.Arg x, R.TyArg $ tyDrop (length excess) tyReturn]
              ++ zipWith (\(_,cty) t -> R.Arg $ appExcessive excess cty t) cons cases

    -- Receives the excessive arguments, the type of the constructor whose case we're on and
    -- the term defining the value at this constructor's case.
    appExcessive :: [R.Arg PrtType PrtTerm] -> Type Name -> PrtTerm -> PrtTerm
    appExcessive l (R.TyFun a b) (R.Lam n ty t) =
      R.Lam n ty (appExcessive (map (R.argMap id (shift 1)) l) b t) -- `a` and `ty` are equal, up to substitution of variables in the type of the constructors.
    appExcessive l (R.TyFun a b) _              =
       error "Ill-typed program! Number of lambdas in case-branch must be bigger than constructor arity"
    appExcessive l _             t              =
       R.appN t l

    tyDrop :: Int -> PrtType -> PrtType
    tyDrop 0 t               = t
    tyDrop n (R.TyFun a b)   = tyDrop (n-1) b
    tyDrop n (R.TyAll _ _ t) = tyDrop (n-1) t
    tyDrop n t               = error "Ill-typed program: not enough type parameters to drop"

-- |Because TLA+ really doesn't allow for shadowed bound names, we need to rename them
-- after performing any sort of inlining.
deshadowBoundNames :: PrtTerm -> PrtTerm
deshadowBoundNames = go []
  where
    -- @newAnnFrom ns n@ returns a fresh name similar to @n@ given a list of declared names @ns@.
    -- it does so by incrementing the 'nameUnique' part of 'n'. Instead of incrementing one-by-one,
    -- we increment by i to hopefully require less iterations to find a fresh name.
    newAnnFrom :: [Name] -> Name -> Name
    newAnnFrom anns a =
      case a `elemIndex` anns of
        Nothing -> a
        Just i  -> newAnnFrom anns (a { nameUnique = Just $ maybe i ((+i) . (+1)) (nameUnique a) })

    go bvs (R.Lam (R.Ann ann) ty t)
      = let ann' = newAnnFrom bvs ann
         in R.Lam (R.Ann ann') ty (go (ann' : bvs) t)

    go bvs (R.Abs a ki t) = R.Abs a ki (go bvs t)
    go bvs (R.App n args) =
      let args' = map (R.argMap id (go bvs)) args
          n' = case n of
                 R.B _ i -> R.B (R.Ann (unsafeIdx "deshadowBoundNames" bvs $ fromInteger i)) i
                 _       -> n
       in R.App n' args'

-- |Expand all non-recursive definitions
expandDefs :: (PirouetteReadDefs m) => PrtTerm -> m PrtTerm
expandDefs = fmap deshadowBoundNames . pushCtx "expandDefs" . rewriteM (runMaybeT . go)
  where
    go :: (PirouetteReadDefs m) => PrtTerm -> MaybeT m PrtTerm
    go (R.App (R.F (FreeName n)) args) = do
      isRec <- lift $ termIsRecursive n
      if isRec
      then fail "expandDefs: wont expand"
      else do
       def <- MaybeT (fromTermDef <$> prtDefOf n)
       logTrace ("Expanding: " ++ show n ++ " " ++ show (pretty args) ++ "\n" ++ show (pretty def))
       let res = R.appN def args
       logTrace ("Result: " ++ show (pretty res))
       return res
    go _ = fail "expandDefs: not an R.App"

{-
-- |Expand the occurences of @n@ in the body of @m@
expandDefIn :: (PirouetteReadDefs m) => Name -> Name -> m ()
expandDefIn n m = pushCtx ("expandDefIn " ++ show n ++ " " ++ show m) $ do
  isRec <- termIsRecursive n -- let's ensure n is not recursive
  if isRec
  then fail "expandDefIn: can't expand recursive term"
  else do
    -- fetch the current definition of n,
    mdefn <- fromTermDef <$> prtDefOf n
    defn  <- maybe (fail "expandDefIn: n not a termdef") return mdefn
    -- fetch the current definition of m and, if its a DFunction, perform the rewrite
    mdefm <- prtDefOf m
    case mdefm of
      DFunction r body ty -> do
        let body' = deshadowBoundNames $ R.expandVar (R.F $ FreeName n, defn) body
        modifyDef m (const $ Just $ DFunction r body' ty)
      _ -> fail "expandDefIn: m not a termdef"
-}

-- |Simplify /destructor after constructor/ applications. For example,
--
-- > [d/Maybe [c/Just X] N (\ J)] == [J X]
--
constrDestrId :: (PirouetteReadDefs m) => PrtTerm -> m PrtTerm
constrDestrId = pushCtx "constrDestrId" . rewriteM (runMaybeT . go)
  where
    go :: (PirouetteReadDefs m) => PrtTerm -> MaybeT m PrtTerm
    go t = do
      (_, tyN, tyArgs, x, ret, cases, excess) <- unDest t
      (tyN', xTyArgs, xIdx, xArgs) <- unCons x
      guard (tyN == tyN')
      let xCase          = unsafeIdx "constrDestrId" cases xIdx
      logTrace $ show tyN
      return $ R.appN (R.appN xCase (map R.Arg xArgs)) excess

-- `chooseHeadCase f tyf [st,INPUT,param] INPUT` creates a term which contains the body of `f`
-- but with a matching on the `INPUT` at the head of it.
-- For instance, if the input type has two constructors `C1` and `C2`, the output is:
--
-- match INPUT#1 with
--   C1 x -> f st#3 (C1 x#0) param#1
--   C2 x y -> f st#4 (c2 x#1 y#0) param#2

chooseHeadCase :: (PirouetteReadDefs m)
               => PrtTerm -> PrtType -> [String] -> String -> m PrtTerm
chooseHeadCase t ty args fstArg =
  let argLength = length args in
  let tyOut = snd (R.tyFunArgs ty) in
  case elemIndex fstArg args of
    Nothing -> throwError' $ PEOther "No argument declared as input"
    Just index ->
      let tyInput = unsafeIdx "chooseHeadCase" (fst $ R.tyFunArgs ty) index in
      case nameOf tyInput of
        Nothing -> throwError' $ PEOther "The input is not of a pattern-matchable type"
        Just tyName -> do
          dest <- blindDest tyOut <$> prtTypeDefOf tyName
          let transiAbsInput = R.Lam (R.Ann $ fromString "DUMMY_ARG") tyInput $
                R.appN t (zipWith transitionArgs args [argLength, argLength - 1 .. 1])
          let body = subst
                (  Just transiAbsInput
                :< Just (R.termPure (R.B (fromString fstArg) (toInteger $ argLength - 1 - index)))
                :< Inc 0
                )
                dest
          constrDestrId body

  where
    nameOf :: PrtType -> Maybe Name
    nameOf (R.TyApp (R.F (TyFree x)) _) = Just x
    nameOf _ = Nothing

    -- `blindDest out ty` constructs the term
    -- match i#1 with
    --   C1 x0 -> f#0 (C1 x0)
    --   C2 x0 x1 -> f#0 (C2 x0 x1)
    -- where `i` is of type `ty` and `f : ty -> out`
    blindDest :: PrtType -> PrtTypeDef -> PrtTerm
    blindDest tyOut (Datatype _ _ dest cons) =
      R.App (R.F (FreeName dest)) $
        R.Arg (R.termPure (R.B (fromString "i") 1)) :
        R.TyArg tyOut :
        map (R.Arg . consCase) cons

    consCase :: (Name, PrtType) -> PrtTerm
    consCase (n, ty) =
      let (argsTy,_) = R.tyFunArgs ty in
      createNLams "x" argsTy $
        R.App
          (R.B (fromString "f") (toInteger (length argsTy)))
          [R.Arg $ R.App (R.F (FreeName n)) (geneXs (length argsTy))]

    -- `createNLams "x" [a,b,c] t` constructs the term
    -- \ (x0 : a) (x1 : b) (x2 : c) -> t
    createNLams :: String -> [PrtType] -> PrtTerm -> PrtTerm
    createNLams s tys =
      let go [] _ = id
          go (h:tl) i =
            R.Lam (R.Ann $ fromString (s ++ show i)) h . go tl (i + 1)
      in
      go tys 0

    -- `geneXs 3` is the representation of `[x0#2, x1#1, x2#0]`,
    -- which are the arguments expected after a `\x0 x1 x2`.
    geneXs :: Int -> [R.Arg ty PrtTerm]
    geneXs n =
      map
        (\i -> R.Arg $ R.termPure (R.B (fromString $ "x" ++ show i) (toInteger $ n - 1 - i)))
        [0 .. n-1]

    -- Replace the argument "INPUT" by a dummy version of it, which is bound at index 0.
    transitionArgs :: String -> Int -> R.Arg ty PrtTerm
    transitionArgs s n
      | s == fstArg = R.Arg $ R.termPure (R.B (fromString "DUMMY_ARG") 0)
      | otherwise   = R.Arg $ R.termPure (R.B (fromString s) (toInteger n))

-- If a transformation file is declared,
-- then all rewriting rules of the form
-- Name : left-hand side ==> right-hand side
-- are applied in the top to bottom order.

-- TODO: Currently we do simple pattern matching,
-- meaning that the matching substitution cannot contain any bound variables.
-- Ideally, one would like to have matching variables with contexts.
-- For instance, one would like to write something like:
-- BetaRule : [(lam x T a1_[x]) 0] ==> a1_[0]

applyRewRules :: (PirouetteReadDefs m)
              => PrtTerm -> m PrtTerm
applyRewRules t = foldM (flip applyOneRule) t (map parseRewRule allRewRules)

  where

    applyOneRule :: (PirouetteReadDefs m)
                 => RewritingRule PrtTerm PrtTerm -> PrtTerm -> m PrtTerm
    applyOneRule (RewritingRule name lhs rhs) t =
      deshadowBoundNames <$> rewriteM (traverse (flip instantiate rhs) . isInstance lhs) t

    isInstance :: PrtTerm  -> PrtTerm -> Maybe (M.Map String PrtArg)
    isInstance = isInstanceUnder 0 0

    isInstanceUnder :: Int -> Int -> PrtTerm  -> PrtTerm -> Maybe (M.Map String PrtArg)
    isInstanceUnder nTe nTy (R.App vL@(R.F (FreeName x)) []) t =
      case isHole x of
        Nothing ->
          case t of
            R.App vT [] -> isVarInstance vL vT
            _ -> Nothing
        Just i -> Just $ M.singleton i (R.Arg $ shift (toInteger (- nTe)) t)
    isInstanceUnder nTe nTy  (R.App vL argsL) (R.App vT argsT) =
      foldl' M.union <$> isVarInstance vL vT <*> zipWithM (isArgInstance nTe nTy) argsL argsT
    isInstanceUnder nTe nTy  (R.Lam _ tyL tL) (R.Lam _ tyT tT) =
      M.union <$> isInstanceUnder (nTe + 1) nTy tL tT <*> isTyInstance nTy tyL tyT
    isInstanceUnder nTe nTy (R.Abs _ _ tL) (R.Abs _ _ tT) =
      isInstanceUnder nTe (nTy + 1) tL tT
    isInstanceUnder nTe nTy _ _ = Nothing

    isVarInstance :: PrtVar -> PrtVar -> Maybe (M.Map String PrtArg)
    isVarInstance vL@(R.F (FreeName x)) vT =
      case isHole x of
        Nothing ->
          case vT of
            R.F y ->
              if haveSameString (FreeName x) y
              then Just M.empty
              else Nothing
            _ -> Nothing
        Just i -> Just $ M.singleton i (R.Arg $ R.termPure vT)
    isVarInstance (R.F nL) (R.F nT) =
      if haveSameString nL nT then Just M.empty else Nothing
    isVarInstance (R.B _ i) (R.F _) = Nothing
    isVarInstance (R.B _ i) (R.B _ j) =
      if i == j then Just M.empty else Nothing
    isVarInstance _ _ = Nothing

    isTyInstance :: Int -> PrtType -> PrtType -> Maybe (M.Map String PrtArg)
    isTyInstance nTy (R.TyApp vL@(R.F (TyFree x)) []) ty =
      case isHole x of
        Nothing ->
          case ty of
            R.TyApp vT [] -> isTyVarInstance vL vT
            _ -> Nothing
        Just i -> Just $ M.singleton i (R.TyArg $ shift (toInteger (- nTy)) ty)
    isTyInstance nTy (R.TyApp vL argsL) (R.TyApp vT argsT) =
      foldl' M.union <$> isTyVarInstance vL vT <*> zipWithM (isTyInstance nTy) argsL argsT
    isTyInstance nTy (R.TyLam _ _ tyL) (R.TyLam _ _ tyT) = isTyInstance (nTy + 1) tyL tyT
    isTyInstance nTy (R.TyAll _ _ tyL) (R.TyAll _ _ tyT) = isTyInstance (nTy + 1) tyL tyT
    isTyInstance nTy (R.TyFun aL bL) (R.TyFun aT bT) =
      M.union <$> isTyInstance nTy aL aT <*> isTyInstance nTy bL bT
    isTyInstance nTy _ _ = Nothing

    isTyVarInstance :: PrtTyVar -> PrtTyVar -> Maybe (M.Map String PrtArg)
    isTyVarInstance vL@(R.F (TyFree x)) vT =
      case isHole x of
        Nothing ->
          case vT of
            R.F y ->
              if tyHaveSameString (TyFree x) y
              then Just M.empty
              else Nothing
            _ -> Nothing
        Just i -> Just $ M.singleton i (R.TyArg $ R.tyPure vT)
    isTyVarInstance (R.F nL) (R.F nT) =
      if tyHaveSameString nL nT then Just M.empty else Nothing
    isTyVarInstance (R.B _ i) (R.F _) = Nothing
    isTyVarInstance (R.B _ i) (R.B _ j) =
      if i == j  then Just M.empty else Nothing
    isTyVarInstance _ _ = Nothing

    isArgInstance :: Int -> Int -> PrtArg -> PrtArg -> Maybe (M.Map String PrtArg)
    isArgInstance nTe nTy (R.Arg tL) (R.Arg tT) = isInstanceUnder nTe nTy tL tT
    isArgInstance nTe nTy (R.TyArg tyL) (R.TyArg tyT) = isTyInstance nTy tyL tyT
    isArgInstance nTe nTy _ _ = Nothing

    instantiate :: (PirouetteReadDefs m)
                => M.Map String PrtArg -> PrtTerm -> m PrtTerm
    instantiate = instantiateUnder 0 0

    instantiateUnder :: (PirouetteReadDefs m)
                => Int -> Int -> M.Map String PrtArg -> PrtTerm -> m PrtTerm
    instantiateUnder nTe nTy m tt@(R.App v@(R.F (FreeName x)) args) =do
      case isHole x of
        Nothing -> R.App v <$> mapM (instantiateArg nTe nTy m) args
        Just i ->
          case M.lookup i m of
            Nothing -> throwError' $ PEOther $ "Variable " ++ show i ++ " appears on the right hand side, but not on the left-hand side."
            Just (R.Arg t) ->
              R.appN (shift (toInteger nTe) t) <$> mapM (instantiateArg nTe nTy m) args
            Just (R.TyArg ty) -> throwError' $ PEOther $ "Variable x" ++ show i ++ " is at a term position on the right hand side, but was a type on the left-hand side."
    instantiateUnder nTe nTy m (R.App v args) =
      R.App v <$> mapM (instantiateArg nTe nTy m) args
    instantiateUnder nTe nTy m (R.Lam ann ty t) =
      R.Lam ann <$> instantiateTy nTy m ty <*> instantiateUnder (nTe + 1) nTy m t
    instantiateUnder nTe nTy m (R.Abs ann k t) =
      R.Abs ann k <$> instantiateUnder nTe (nTy + 1) m t

    instantiateTy :: (PirouetteReadDefs m)
                  => Int -> M.Map String PrtArg -> PrtType -> m PrtType
    instantiateTy nTy m (R.TyApp v@(R.F (TyFree x)) args) =
      case isHole x of
        Nothing -> R.TyApp v <$> mapM (instantiateTy nTy m) args
        Just i ->
          case M.lookup i m of
            Nothing -> throwError' $ PEOther $ "Variable " ++ show i ++ " appears on the right hand side, but not on the left-hand side."
            Just (R.TyArg t) ->
              R.appN (shift (toInteger nTy) t) <$> mapM (instantiateTy nTy m) args
            Just (R.Arg ty) -> throwError' $ PEOther $ "Variable " ++ show i ++ " is at a type position on the right hand side, but was a term on the left-hand side."
    instantiateTy nTy m (R.TyApp v args) =
      R.TyApp v <$> mapM (instantiateTy nTy m) args
    instantiateTy nTy m (R.TyLam ann k ty) =
      R.TyLam ann k <$> instantiateTy (nTy + 1) m ty
    instantiateTy nTy m (R.TyAll ann k ty) =
      R.TyAll ann k <$> instantiateTy (nTy + 1) m ty
    instantiateTy nTy m (R.TyFun a b) =
      R.TyFun <$> instantiateTy nTy m a <*> instantiateTy nTy m b

    instantiateArg :: (PirouetteReadDefs m)
                   => Int -> Int -> M.Map String PrtArg -> PrtArg -> m PrtArg
    instantiateArg nTe nTy m (R.Arg t) = R.Arg <$> instantiateUnder nTe nTy m t
    instantiateArg nTe nTy m (R.TyArg ty) = R.TyArg <$> instantiateTy nTy m ty

    isHole :: Name -> Maybe String
    isHole n =
      let x = T.unpack $ nameString n in
      if length x > 1 && last x == '_' then Just x else Nothing

    haveSameString :: PIRBase P.DefaultFun Name -> PIRBase P.DefaultFun Name -> Bool
    haveSameString (Constant a) (Constant b) = a == b
    haveSameString (Builtin f) (Builtin g) = f == g
    haveSameString Bottom Bottom = True
    haveSameString (FreeName x) (FreeName y) = nameString x == nameString y
    haveSameString _ _ = False

    tyHaveSameString :: TypeBase Name -> TypeBase Name -> Bool
    tyHaveSameString (TyBuiltin f) (TyBuiltin g) = f == g
    tyHaveSameString (TyFree x) (TyFree y) = nameString x == nameString y
    tyHaveSameString _ _ = False<|MERGE_RESOLUTION|>--- conflicted
+++ resolved
@@ -40,101 +40,6 @@
 import qualified Data.Text as T
 import qualified Data.Text.IO as T
 import qualified Data.Map as M
-
-<<<<<<< HEAD
-import           Text.Megaparsec.Error (errorBundlePretty)
-=======
-import Debug.Trace
-
--- * Monomorphic Transformations
-
--- |Removes superfluous Bool-match. For example,
---
--- > [b/ifThenElse [b/greaterThanEqualsInteger m n] c/True/Bool c/False/Bool]
---
--- Could be simply:
---
--- > [b/greaterThanEqualsInteger m n]
---
--- WARNING: Before specializing plutus booleans to TLA booleans, this transformation
--- can break things. In the example above, @b/greaterThanEqualsInteger@ returns a plutus builtin boolean,
--- whereas the @ifThenElse@ is returning an element of a @(datatypedecl ... Bool)@.
---
-etaIfThenElse :: (PirouetteReadDefs m) => PrtTerm -> m PrtTerm
-etaIfThenElse = pushCtx "etaIfThenElse" . transformM go
-  where
-    go r@(R.App (R.F n) [R.TyArg _, R.Arg x, R.Arg t, R.Arg f]) = do
-      pt <- termIsBoolVal True t
-      pf <- termIsBoolVal False f
-      if nameIsITE n && pt && pf
-      then logTrace mempty >> return x
-      else return r
-    go r = return r
-
--- * Polymorphic Transformations
-
--- |Specialize @cfoldableNil_cfoldMap@ applied to the disjunctive bool and endofunction monoids
-cfoldmapSpecialize :: forall m . (PirouetteReadDefs m) => PrtTerm -> m PrtTerm
-cfoldmapSpecialize = fmap deshadowBoundNames . pushCtx "cfoldmapSpecialize" . rewriteM (runMaybeT . go)
-  where
-    isCfoldmap :: (Monad t) => PrtTerm -> MaybeT t (PrtType, PrtType, [PrtTerm])
-    isCfoldmap (R.App (R.F (FreeName n)) (R.TyArg m : R.TyArg a : args)) = do
-      guard ("fFoldableNil_cfoldMap" `T.isPrefixOf` nameString n)
-      args' <- mapM (wrapMaybe . R.fromArg) args
-      return (m , a , args')
-    isCfoldmap _ = fail "not cfoldmap"
-
-    go :: PrtTerm -> MaybeT m PrtTerm
-    go t = do
-      (m, a, args) <- isCfoldmap t
-      tyIsBool <- lift $ typeIsBool m
-      if tyIsBool
-      then do
-        res <- goBool m a args
-        logDebug ("Specializing: " ++ renderSingleLineStr (pretty t))
-        logDebug ("  for: " ++ renderSingleLineStr (pretty res))
-        return res
-      else case m of
-        R.TyFun t u | t == u -> goEndo t a args
-        _ -> logWarn ("Can't specialize for " ++ renderSingleLineStr (pretty m))
-          >> fail ""
-
-    -- foldr_135 (all a_136 (type) (all b_137 (type) (fun (fun a_136 (fun b_137 b_137)) (fun b_137 (fun [List_29 a_136] b_137)))))
-
-    -- fFoldableNil_cfoldMap_200 (all m_201 (type) (all a_202 (type) (fun [Monoid_130 m_201] (fun (fun a_202 m_201) (fun [List_29 a_202] m_201)))))
-
-    goBool :: PrtType -> PrtType -> [PrtTerm] -> MaybeT m PrtTerm
-    goBool m a [mon,f,xs] = do
-      foldrName <- lift $ nameForPrefix "foldr"
-      boolMatch <- lift $ nameForPrefix "Bool_match"
-      true      <- lift $ nameForPrefix "True"
-      false     <- lift $ nameForPrefix "False"
-      let annA = R.Ann "a"
-          annB = R.Ann "b"
-          -- gene = \ a b -> f a || b
-          gene = R.Lam annA a $ R.Lam annB m $ R.App (R.F $ FreeName boolMatch)
-                 [ R.Arg (R.app (shift 2 f) (R.Arg $ R.App (R.B annA 1) []))
-                 , R.TyArg m
-                 , R.Arg (R.App (R.F $ FreeName true) [])
-                 , R.Arg (R.App (R.B annB 0) [])
-                 ]
-          zero = R.App (R.F $ FreeName false) []
-      return $ R.App (R.F $ FreeName foldrName) [R.TyArg a, R.TyArg m, R.Arg gene, R.Arg zero, R.Arg xs]
-
-    goEndo :: PrtType -> PrtType -> [PrtTerm] -> MaybeT m PrtTerm
-    goEndo m a [mon,f,xs,k] = do
-      foldrName <- lift $ nameForPrefix "foldr"
-      let annA = R.Ann "a"
-          annB = R.Ann "b"
-          -- gene = \ a b -> f a b
-          gene = R.Lam annA a $ R.Lam annB m $ R.appN (shift 2 f)
-                 [ R.Arg (R.App (R.B annA 1) [])
-                 , R.Arg (R.App (R.B annB 0) [])
-                 ]
-       in return $ R.App (R.F $ FreeName foldrName) [R.TyArg a, R.TyArg m, R.Arg gene, R.Arg k, R.Arg xs]
-
-
->>>>>>> 819c5a50
 
 -- |Put excessive arguments of a a destructor in the branches.
 -- Because we have n-ary applications, whenever we translate something like:
