{-# LANGUAGE FlexibleInstances #-}
{-# LANGUAGE ConstraintKinds #-}
{-# LANGUAGE DerivingStrategies #-}
{-# LANGUAGE GeneralizedNewtypeDeriving #-}
{-# LANGUAGE FlexibleContexts #-}
{-# LANGUAGE FunctionalDependencies #-}
{-# LANGUAGE UndecidableInstances #-}
{-# LANGUAGE DeriveDataTypeable #-}
module Pirouette.Monad where

import           Pirouette.Term.Builtins
import           Pirouette.Term.Syntax
import qualified Pirouette.Term.Syntax.SystemF as SystF
import           Pirouette.Monad.Logger
import           Pirouette.Monad.Maybe
import           Control.Arrow (first)
import           Control.Monad
import           Control.Monad.Reader
import qualified Control.Monad.State.Strict as Strict
import qualified Control.Monad.State.Lazy   as Lazy
import           Control.Monad.Except
import           Control.Monad.Identity
<<<<<<< HEAD
import qualified Data.Map as Map
import qualified Data.Text as Text
import qualified Data.Set as Set
=======
import           Data.Data
import           Data.Maybe
import qualified Data.Map as M
import qualified Data.Text as T
import qualified Data.Set as S
import           Data.Generics.Uniplate.Operations
import           Data.List.NonEmpty (NonEmpty(..))
>>>>>>> 433728f2

-- * The Pirouette Monad(s)
--
-- $pirouettemonad
--
-- Here you will find a number of classes that give access to different
-- aspects of the compiler.
--
--   - 'PirouetteBase' provides a good base monad that you can use without thinking twice.
--     It provides a 'MonadError' and a 'MonadLogger' to help debugging.
--
--   - 'PirouetteReadDefs' provides an additional layer where definitions are available
--     read-only. It is read-only because if your code is deliberately changing definitions,
--     it should probably be a separate compilation step that receives the old set of definitions
--     and produces a new set of definitions.
--
-- The pirouette monad provides us with all the relevant type-checking functionality
-- for our translation into TLA.

-- |The error codes that pirouete can raise
data PrtError
  = PENotAType Name
  | PENotATerm Name
  | PEUndefined Name
  | PEMutRecDeps [Name]
  | PEOther String
  deriving (Eq, Show)

-- |And the actual error raised by the error monad. Make sure to raise these
-- with 'throwError'', so you can get the logger context in your error messages
-- for free.
data PrtErrorCtx = PrtErrorCtx
  { logCtx  :: [String]
  , message :: PrtError
  } deriving (Eq, Show)

-- |The base monadic layer we use in most places.
type PirouetteBase m = (MonadError PrtErrorCtx m, MonadLogger m, MonadFail m)

-- |'throwError' variant that automatically gets the logger context.
throwError' :: (PirouetteBase m) => PrtError -> m a
throwError' msg = do
  err <- flip PrtErrorCtx msg <$> context
  throwError err

-- ** Pirouette Definitions

-- |Whenever we need access to the list of definitions in the current PIR program
-- being compiled, we probably want to use 'PirouetteReadDefs' instead of 'PirouetteBase'
class (LanguageBuiltins lang, PirouetteBase m) => PirouetteReadDefs lang m | m -> lang where
  -- |Returns all declarations in scope
  prtAllDefs :: m (Map.Map Name (Definition lang))

  -- |Returns the main program
  prtMain :: m (Term lang)

  -- |Returns the definition associated with a given name. Raises a 'PEUndefined'
  -- if the name doesn't exist.
  prtDefOf :: Name -> m (Definition lang)
  prtDefOf n = do
    defs <- prtAllDefs
    case Map.lookup n defs of
      Nothing -> throwError' $ PEUndefined n
      Just x  -> return x

  prtTypeDefOf :: Name -> m (TypeDef lang)
  prtTypeDefOf n = prtDefOf n >>= maybe (throwError' $ PENotAType n) return . fromTypeDef

  prtTermDefOf :: Name -> m (Term lang)
  prtTermDefOf n = prtDefOf n >>= maybe (throwError' $ PENotATerm n) return . fromTermDef

  prtIsDest :: Name -> MaybeT m TyName
  prtIsDest n = MaybeT $ fromDestDef <$> prtDefOf n

  prtIsConst :: Name -> MaybeT m (Int , TyName)
  prtIsConst n = MaybeT $ fromConstDef <$> prtDefOf n

instance {-# OVERLAPPABLE #-} (PirouetteReadDefs lang m) => PirouetteReadDefs lang (Lazy.StateT s m) where
  prtAllDefs = lift prtAllDefs
  prtMain    = lift prtMain

instance {-# OVERLAPPABLE #-} (PirouetteReadDefs lang m) => PirouetteReadDefs lang (Strict.StateT s m) where
  prtAllDefs = lift prtAllDefs
  prtMain    = lift prtMain

-- |Given a prefix, if there is a single declared name with the given
-- prefix, returns it. Throws an error otherwise.
nameForPrefix :: (PirouetteReadDefs lang m) => Text.Text -> m Name
nameForPrefix pref = pushCtx "nameForPrefix" $ do
  decls <- prtAllDefs
  let d = Map.toList $ Map.filterWithKey (\k _ -> pref `Text.isPrefixOf` nameString k) decls
  case d of
    []      -> throwError' $ PEOther $ "No declaration with prefix: " ++ Text.unpack pref
    [(n,_)] -> return n
    _       -> do
      logWarn $ "Too many declarations with prefix: " ++ Text.unpack pref ++ ": " ++ show (map fst d)
      logWarn   "  will return the first one"
      return $ fst $ head d

-- |Returns the type of an identifier
typeOfIdent :: (PirouetteReadDefs lang m) => Name -> m (Type lang)
typeOfIdent n = do
  dn <- prtDefOf n
  case dn of
    (DFunction _ _ ty) -> return ty
    (DConstructor i t) -> snd . (!! i) . constructors <$> prtTypeDefOf t
    (DDestructor t)    -> destructorTypeFor <$> prtTypeDefOf t
    (DTypeDef _)       -> throwError' $ PEOther $ show n ++ " is a type"

-- |Returns the direct dependencies of a term. This is never cached and
-- is computed freshly everytime its called. Say we call @directDepsOf "f"@,
-- for:
--
-- > f x = g x + h
-- > g x = f (x - 1)
--
-- We'll get @Set.fromList [SystF.Arg "g", SystF.Arg "h"]@. If you'd expect to see
-- @SystF.Arg "f"@ in the result aswell, use "Pirouette.Term.TransitiveDeps.transitiveDepsOf" instead.
directDepsOf :: (PirouetteReadDefs lang m) => Name -> m (Set.Set (SystF.Arg Name Name))
directDepsOf n = do
  ndef <- prtDefOf n
  return $ case ndef of
    DFunction _ t ty -> typeNames ty <> termNames t
    DTypeDef d       -> Set.unions (flip map (constructors d) $ \(_, c)
                                   -> Set.unions $ map typeNames (fst $ SystF.tyFunArgs c))
    DConstructor  _ tyN -> Set.singleton $ SystF.TyArg tyN
    DDestructor   tyN   -> Set.singleton $ SystF.TyArg tyN

-- |Just like 'directDepsOf', but forgets the information of whether certain dependency
-- was on a type or a term.
directDepsOf' :: (PirouetteReadDefs lang m) => Name -> m (Set.Set Name)
directDepsOf' = fmap (Set.map (SystF.argElim id id)) . directDepsOf

-- |Returns whether a constructor is recursive. For the
-- type of lists, for example, @Cons@ would be recursive
-- whereas @Nil@ would not.
consIsRecursive :: (PirouetteReadDefs lang m) => TyName -> Name -> m Bool
consIsRecursive ty con = do
  conArgs <- fst . SystF.tyFunArgs <$> typeOfIdent con
  return $ any (\a -> SystF.TyArg ty `Set.member` typeNames a) conArgs

-- |Returns whether a term definition uses itself directly, that is, for
--
-- > f x = g x + h
-- > g x = f (x - 1)
--
-- calling @termIsRecursive "f"@ would return @False@. See 'transitiveDepsOf' if
-- you want to know whether a term is depends on itself transitively.
termIsRecursive :: (PirouetteReadDefs lang m) => Name -> m Bool
termIsRecursive n = Set.member (SystF.TermArg n) <$> directDepsOf n

-- *** Implementations for 'PirouetteReadDefs'

-- |Unordered definitions consist in a map of 'Name' to 'PrtDef' and
-- a /main/ term.
data PrtUnorderedDefs lang = PrtUnorderedDefs
  { prtUODecls    :: Decls lang
  , prtUOMainTerm :: Term lang
  }
  deriving (Eq, Data)

addDecls :: Decls lang Name -> PrtUnorderedDefs lang -> PrtUnorderedDefs lang
addDecls decls defs = defs { prtUODecls = prtUODecls defs <> decls }

instance (LanguageBuiltins lang, PirouetteBase m) => PirouetteReadDefs lang (ReaderT (PrtUnorderedDefs lang) m) where
  prtAllDefs = asks prtUODecls
  prtMain    = asks prtUOMainTerm

instance {-# OVERLAPPING #-} (LanguageBuiltins lang, PirouetteBase m)
    => PirouetteReadDefs lang (Strict.StateT (PrtUnorderedDefs lang) m) where
  prtAllDefs = Strict.gets prtUODecls
  prtMain    = Strict.gets prtUOMainTerm

-- |In contrast to ordered definitions, where we have a dependency order
-- for all term and type declarations in 'prtDecls'. That is, given two
-- terms @f@ and @g@, @f@ depends on @g@ if @elemIndex f prtDepOrder > elemIndex g prtDepOrder@,
-- that is, @f@ appears before @g@ in @prtDepOrder@.
data PrtOrderedDefs lang = PrtOrderedDefs
  { prtDecls    :: Decls lang
  , prtDepOrder :: [SystF.Arg Name Name]
  , prtMainTerm :: Term lang
  }

prtOrderedDefs :: PrtUnorderedDefs lang -> [SystF.Arg Name Name] -> PrtOrderedDefs lang
prtOrderedDefs uod ord = PrtOrderedDefs (prtUODecls uod) ord (prtUOMainTerm uod)

instance (LanguageBuiltins lang, PirouetteBase m) => PirouetteReadDefs lang (ReaderT (PrtOrderedDefs lang) m) where
  prtAllDefs = asks prtDecls
  prtMain    = asks prtMainTerm

class (PirouetteReadDefs lang m) => PirouetteDepOrder lang m where
  -- |Returns the dependency ordering of the currently declared terms.
  prtDependencyOrder :: m [SystF.Arg Name Name]

instance (LanguageBuiltins lang, PirouetteBase m) => PirouetteDepOrder lang (ReaderT (PrtOrderedDefs lang) m) where
  prtDependencyOrder = asks prtDepOrder

-- ** A 'PirouetteBase' Implementation:

-- |Read-only internal options
data PrtOpts = PrtOpts
  { logLevel :: LogLevel
  , logFocus :: [String]
  } deriving (Show)

newtype PrtT m a = PrtT
  { unPirouette :: ReaderT PrtOpts (ExceptT PrtErrorCtx (LoggerT m)) a }
  deriving newtype ( Functor, Applicative, Monad
                   , MonadError PrtErrorCtx, MonadReader PrtOpts
                   , MonadIO
                   )

instance (Monad m) => MonadLogger (PrtT m) where
  logMsg lvl msg = PrtT $ do
    l     <- asks logLevel
    focus <- asks logFocus
    ctx   <- lift $ lift context
    when (lvl >= l && isFocused ctx focus)
         (lift . lift . logMsg lvl $ msg)
    where
      isFocused _ []    = True
      isFocused ctx focus = any (`elem` focus) ctx

  context     = PrtT $ lift $ lift context
  pushCtx ctx = PrtT . mapReaderT (mapExceptT $ pushCtx ctx) . unPirouette

instance (Monad m) => MonadFail (PrtT m) where
  fail msg = throwError' (PEOther msg)

-- |Runs a 'PrtT' computation, ignoring the resulting state
runPrtT :: (Monad m) => PrtOpts -> PrtT m a
                     -> m (Either PrtErrorCtx a, [LogMessage])
runPrtT opts = runLoggerT . runExceptT . flip runReaderT opts . unPirouette

-- |Mocks a 'PrtT' computation, running it with default options, omitting any logging
-- and displaying errors as strings already.
mockPrtT :: (Monad m) => PrtT m a -> m (Either String a, [LogMessage])
mockPrtT f = first (either (Left . show) Right) <$> runPrtT opts f
  where
    opts = PrtOpts TRACE []

-- |Pure variant of 'mockPrtT', over the Identity monad
mockPrt :: PrtT Identity a -> Either String a
mockPrt = fst . runIdentity . mockPrtT

-- |If we have a 'MonadIO' in our stack, we can ask for all the logs produced so far.
-- This is useful for the main function, to output the logs of different stages as these stages
-- complte.
--
-- If you have to add a @(MonadIO m) => ...@ constraint in order to use 'flushLogs' please
-- think three times. Often you can get by with using @Debug.Trace@ and not polluting the
-- code with unecesary IO.
flushLogs :: (MonadIO m) => PrtT m a -> PrtT m a
flushLogs = PrtT . mapReaderT (mapExceptT flushLogger) . unPirouette

-- * Some useful syntactical utilities

-- |A destructor application has the following form:
--
-- > [d/Type tyArg0 ... tyArgN X ReturnType case0 ... caseK extra0 ... extraL]
--
-- The 'unDest' function splits it up into:
--
-- > Just (d/Type, [tyArg0 .. tyArgN], X, ReturnType, [case0 .. caseK], [extra0 .. extraL])
--
-- Moreover, we already remove the 'SystF.Arg' wrapper for all the predefined argument positions.
-- Only the extra arguments are kept with their 'SystF.Arg' because they could be types or terms.
data UnDestMeta lang meta = UnDestMeta
  { undestName :: Name
  , undestTypeName :: TyName
  , undestTypeArgs :: [TypeMeta lang meta]
  , undestDestructed :: TermMeta lang meta
  , undestReturnType :: TypeMeta lang meta
  , undestCases :: [TermMeta lang meta]
  , undestCasesExtra :: [ArgMeta lang meta]
  }

unDest :: (PirouetteReadDefs lang m) => TermMeta lang meta -> MaybeT m (UnDestMeta lang meta)
unDest (SystF.App (SystF.Free (TermFromSignature n)) args) = do
  tyN <- prtIsDest n
  Datatype _ _ _ cons <- lift (prtTypeDefOf tyN)
  let nCons = length cons
  let (tyArgs, args1) = span SystF.isTyArg args
  tyArgs' <- mapM (wrapMaybe . SystF.fromTyArg) tyArgs
  case args1 of
    (SystF.TermArg x : SystF.TyArg retTy : casesrest) -> do
      let (cases, rest) = splitAt nCons casesrest
      cases' <- mapM (wrapMaybe . SystF.fromArg) cases
      return $ UnDestMeta n tyN tyArgs' x retTy cases' rest
    -- The fail string is being ignored by the 'MaybeT'; that's alright, they serve
    -- as programmer documentation or they can be plumbed through a 'trace' by
    -- overloading the MonadFail instance, which was helpful for debugging in the past.
    _ -> fail "unDest: Destructor arguments has non-cannonical structure"
unDest _ = fail "unDest: not an SystF.App"

data UnConsMeta lang meta = UnConsMeta
  { unconsTypeName :: TyName
  , unconsTypeArgs :: [TypeMeta lang meta]
  , unconsIndex :: Int
  , unconsTermArgs :: [TermMeta lang meta]
  }

-- |Analogous to 'unDest', but works for constructors.
unCons :: (PirouetteReadDefs lang m) => TermMeta lang meta -> MaybeT m (UnConsMeta lang meta)
unCons (SystF.App (SystF.Free (TermFromSignature n)) args) = do
  (idx, tyN) <- prtIsConst n
  let (tyArgs, args1) = span SystF.isTyArg args
  tyArgs' <- mapM (wrapMaybe . SystF.fromTyArg) tyArgs
  args1'  <- mapM (wrapMaybe . SystF.fromArg) args1
  return $ UnConsMeta tyN tyArgs' idx args1'
-- The fail is meant for the 'MaybeT', check the comment in 'unDest' for rationale
unCons _ = fail "unCons: not an SystF.App"<|MERGE_RESOLUTION|>--- conflicted
+++ resolved
@@ -20,19 +20,12 @@
 import qualified Control.Monad.State.Lazy   as Lazy
 import           Control.Monad.Except
 import           Control.Monad.Identity
-<<<<<<< HEAD
+import Data.Data (Data)
 import qualified Data.Map as Map
 import qualified Data.Text as Text
 import qualified Data.Set as Set
-=======
-import           Data.Data
-import           Data.Maybe
-import qualified Data.Map as M
-import qualified Data.Text as T
-import qualified Data.Set as S
 import           Data.Generics.Uniplate.Operations
 import           Data.List.NonEmpty (NonEmpty(..))
->>>>>>> 433728f2
 
 -- * The Pirouette Monad(s)
 --
@@ -194,7 +187,7 @@
   }
   deriving (Eq, Data)
 
-addDecls :: Decls lang Name -> PrtUnorderedDefs lang -> PrtUnorderedDefs lang
+addDecls :: Decls builtins -> PrtUnorderedDefs builtins -> PrtUnorderedDefs builtins
 addDecls decls defs = defs { prtUODecls = prtUODecls defs <> decls }
 
 instance (LanguageBuiltins lang, PirouetteBase m) => PirouetteReadDefs lang (ReaderT (PrtUnorderedDefs lang) m) where
