{-# LANGUAGE ConstraintKinds #-}
{-# LANGUAGE DeriveTraversable #-}
{-# LANGUAGE DerivingStrategies #-}
{-# LANGUAGE FlexibleContexts #-}
{-# LANGUAGE FlexibleInstances #-}
{-# LANGUAGE GADTs #-}
{-# LANGUAGE GeneralizedNewtypeDeriving #-}
{-# LANGUAGE LambdaCase #-}
{-# LANGUAGE MultiParamTypeClasses #-}
{-# LANGUAGE OverloadedStrings #-}
{-# LANGUAGE RankNTypes #-}
{-# LANGUAGE ScopedTypeVariables #-}
{-# LANGUAGE TupleSections #-}
{-# LANGUAGE TypeApplications #-}
{-# LANGUAGE TypeFamilies #-}
{-# LANGUAGE UndecidableInstances #-}

module Pirouette.Symbolic.Eval
  ( -- * Runners
    symeval,

    -- ** General inputs and outputs
    AvailableFuel (..),
    Path (..),
    PathStatus (..),

    -- ** Base symbolic evaluation
    SymEvalStatistics (..),

    -- ** Incorrectness logic
    symevalAnyPath,
    symEvalMatchesFirst,
    symEvalParallel,
    UniversalAxiom (..),
    Model (..),
    SymEvalResult,

    -- * Re-export types
    module X,

    -- * Internal, used to build on top of 'SymEval'
    SymEvalConstr,
    SymEval,
    runSymEval,
    declSymVars,
    learn,
    prune,
    symEvalOneStep,
    pruneAndValidate,
    PruneResult (..),
    SymEvalSt (..),
    currentStatistics,
  )
where

import Control.Monad
import Control.Monad.Except
import Control.Monad.Identity
import Control.Monad.Reader
import Control.Monad.State
import Control.Monad.Writer
import Data.Foldable
import Data.List (genericLength)
import qualified Data.Map.Strict as M
import Data.Maybe (mapMaybe)
import qualified Data.Set as S
import Pirouette.Monad
import Pirouette.Monad.Maybe
import qualified Pirouette.SMT.Constraints as C
import qualified Pirouette.SMT.FromTerm as Tr
import qualified Pirouette.SMT.Monadic as SMT
import Pirouette.Symbolic.Eval.SMT
import Pirouette.Symbolic.Eval.Types as X
    ( StoppingCondition,
      SymEvalStatistics(..),
      SymEvalSt(..),
      AvailableFuel(..),
      Path(..),
      PathStatus(..),
      Constraint,
      SymVar(..),
      LanguageSymEval(..),
      symVarEq,
      (=:=),
      path )
import Pirouette.Term.Syntax
import qualified Pirouette.Term.Syntax.SystemF as R
import qualified PureSMT
import TreeT

data SymEvalSolvers lang = SymEvalSolvers
  { -- | Check whether a path is plausible
    solvePathProblem :: CheckPathProblem lang -> Bool,
    -- | Check whether a certain property currently holds over a given path
    solvePropProblem :: CheckPropertyProblem lang -> PruneResult
  }

data SymEvalEnv lang = SymEvalEnv
  { seeDefs :: PrtOrderedDefs lang,
    seeSolvers :: SymEvalSolvers lang
  }

data Tag lang = FromBuiltin (BuiltinTerms lang)
              | FromConstructor Name
type SymEvalResult lang a = Tree (Tag lang) (SymEvalSt lang) a

-- | Our symbolic evaluation monad.
--
-- It keeps the environment and a connection to the solver in a Reader,
-- other than that it's the 'TreeT' monad.
newtype SymEval lang a = SymEval
  { symEval ::
      ReaderT (SymEvalEnv lang) (TreeT (Tag lang) (SymEvalSt lang) Identity) a
  }
  deriving (Functor)
  deriving newtype (Applicative, Monad, MonadState (SymEvalSt lang), MonadTree (Tag lang))

type SymEvalConstr lang = (Language lang, LanguageSymEval lang)

instance (SymEvalConstr lang) => PirouetteReadDefs lang (SymEval lang) where
  prtAllDefs = SymEval (asks $ prtDecls . seeDefs)
  prtMain = SymEval (asks $ prtMainTerm . seeDefs)

instance (SymEvalConstr lang) => PirouetteDepOrder lang (SymEval lang) where
  prtDependencyOrder = SymEval (asks $ prtDepOrder . seeDefs)

instance MonadFail (SymEval lang) where
  fail = error

symeval ::
  (SymEvalConstr lang, PirouetteDepOrder lang m) =>
  StoppingCondition ->
  SymEval lang a ->
  m (SymEvalResult lang (Path lang a))
symeval = symeval_ runTreeI

symevalAnyPath ::
  (SymEvalConstr lang, PirouetteDepOrder lang m) =>
  StoppingCondition ->
  (Path lang a -> Bool) ->
  SymEval lang a ->
  m (Maybe (Path lang a))
symevalAnyPath shouldStop p = symeval_ (runTreeAny (\x -> if p x then Just x else Nothing)) shouldStop

symeval_ ::
  (SymEvalConstr lang, PirouetteDepOrder lang m) =>
  (TreeT (Tag lang) (SymEvalSt lang) Identity (Path lang a) -> SymEvalSt lang -> r) ->
  StoppingCondition ->
  SymEval lang a ->
  m r
symeval_ runner shouldStop prob = do
  defs <- getPrtOrderedDefs
  return $ runSymEval runner defs st0 prob
  where
    st0 = SymEvalSt mempty M.empty 0 mempty False S.empty shouldStop

-- | Running a symbolic execution will prepare the solver only once, then use a persistent session
--  to make all the necessary queries.
runSymEval ::
  forall lang a r.
  (SymEvalConstr lang) =>
  (TreeT (Tag lang) (SymEvalSt lang) Identity (Path lang a) -> SymEvalSt lang -> r) ->
  PrtOrderedDefs lang ->
  SymEvalSt lang ->
  SymEval lang a ->
<<<<<<< HEAD
  r
runSymEval runner defs st f = do
  let sharedSolve :: SolverProblem lang res -> res
=======
  [Path lang a]
runSymEval defs st = runIdentity . ListT.toList . runSymEvalWorker defs st

runSymEvalRaw ::
  (SymEvalConstr lang) =>
  SymEvalEnv lang ->
  SymEvalSt lang ->
  SymEval lang a ->
  WeightedList (a, SymEvalSt lang)
runSymEvalRaw env st act =
  runStateT (runReaderT (symEval act) env) st

-- | Running a symbolic execution will prepare the solver only once, then use a persistent session
--  to make all the necessary queries.
runSymEvalWorker ::
  forall lang a.
  (SymEvalConstr lang) =>
  PrtOrderedDefs lang ->
  SymEvalSt lang ->
  SymEval lang a ->
  WeightedList (Path lang a)
runSymEvalWorker defs st f = do
  let -- sharedSolve is here to hint to GHC not to create more than one pool
      -- of SMT solvers, which could happen if sharedSolve were inlined.
      -- TODO: Write a test to check that only one SMT pool is actually created over
      --       multiple calls to runSymEvalWorker.
      {-# NOINLINE sharedSolve #-}
      sharedSolve :: SolverProblem lang res -> res
>>>>>>> ececd793
      sharedSolve = PureSMT.solve solverCtx
  let solvers = SymEvalSolvers (sharedSolve . CheckPath) (sharedSolve . CheckProperty)
  let st' = st {sestKnownNames = solverSharedCtxUsedNames solverCtx `S.union` sestKnownNames st}
  let f' = do r <- f ; path r <$> get
  runner (runReaderT (symEval f') (SymEvalEnv defs solvers)) st'
  where
    lkupTypeDefOf decls name = case M.lookup (TypeNamespace, name) decls of
      Just (DTypeDef tdef) -> Just (name, tdef)
      _ -> Nothing

    lkupFunDefOf decls name = case M.lookup (TermNamespace, name) decls of
      Just (DFunDef fdef) -> Just (name, fdef)
      _ -> Nothing

    solverCtx :: SolverSharedCtx lang
    solverCtx =
      let decls = prtDecls defs
          dependencyOrder = prtDepOrder defs
          definedTypes = mapMaybe (R.argElim (lkupTypeDefOf decls) (const Nothing)) dependencyOrder
          types = builtinTypeDefinitions definedTypes <> definedTypes
          allFns = mapMaybe (R.argElim (const Nothing) (lkupFunDefOf decls)) dependencyOrder
          fns = mapMaybe (\(n, fd) -> (n,) <$> SMT.supportedUninterpretedFunction fd) allFns
       in SolverSharedCtx types fns

-- | Prune the set of paths in the current set.
prune :: forall lang a. (SymEvalConstr lang) => SymEval lang a -> SymEval lang a
<<<<<<< HEAD
prune (SymEval xs) = SymEval $ do
  x <- xs   -- do it first, so we go over each element!
  SymEvalEnv defs solvers <- ask
  st <- get -- current status
  if solvePathProblem solvers (CheckPathProblem st defs)
     then pure x
     else stop
=======
prune xs = SymEval $
  ReaderT $ \env -> StateT $ \st ->
    weightedParFilter
      (\(_, st') -> solvePathProblem (seeSolvers env) (CheckPathProblem st' (seeDefs env)))
      (runSymEvalRaw env st xs)

weightedParFilter :: (a -> Bool) -> WeightedList a -> WeightedList a
weightedParFilter _ ListT.Fail = ListT.Fail
weightedParFilter f (ListT.Weight n w) =
  case weightedParFilter f w of
    ListT.Fail -> ListT.Fail
    other -> ListT.Weight n other
weightedParFilter f (ListT.Action (Identity w)) = weightedParFilter f w
weightedParFilter f (ListT.Yield a w) =
  let (keep, rest) =
        withStrategy
          (parTuple2 rpar rpar)
          (f a, weightedParFilter f w)
   in if keep then ListT.Yield a rest else rest
>>>>>>> ececd793

-- | Learn a new constraint and add it as a conjunct to the set of constraints of
--  the current path. Make sure that this branch gets marked as /not/ validated, regardless
--  of whether or not we had already validated it before.
learn :: (SymEvalConstr lang) => Constraint lang -> SymEval lang ()
learn c = modify (\st -> st {sestConstraint = c <> sestConstraint st, sestValidated = False})

declSymVars :: (SymEvalConstr lang) => [(Name, Type lang)] -> SymEval lang [SymVar]
declSymVars vs = do
  modify (\st -> st {sestGamma = M.union (sestGamma st) (M.fromList vs)})
  return $ map (SymVar . fst) vs

-- freshSymVar :: (SymEvalConstr lang m) => Type lang -> SymEval lang m SymVar
-- freshSymVar ty = head <$> freshSymVars [ty]

freshSymVars :: (SymEvalConstr lang) => [Type lang] -> SymEval lang [SymVar]
freshSymVars [] = return []
freshSymVars tys = do
  let n = length tys
  ctr <- gets sestFreshCounter
  modify (\st -> st {sestFreshCounter = sestFreshCounter st + n})
  let vars = zipWith (\i ty -> (Name "s" (Just i), ty)) [ctr ..] tys
  declSymVars vars

currentStatistics :: (SymEvalConstr lang) => SymEval lang SymEvalStatistics
currentStatistics = gets sestStatistics

-- | Take one step of evaluation.
-- We wrap everything in an additional 'Writer' which tells us
-- whether a step was taken at all.
symEvalOneStep ::
  forall lang.
  (SymEvalConstr lang) =>
  TermMeta lang SymVar ->
  WriterT Any (SymEval lang) (TermMeta lang SymVar)
-- We cannot symbolic-evaluate polymorphic terms
symEvalOneStep R.Abs {} = error "Can't symbolically evaluate polymorphic things"
-- If we're forced to symbolic evaluate a lambda, we create a new metavariable
-- and evaluate the corresponding application.
symEvalOneStep t@(R.Lam (R.Ann _x) _ty _) = do
  {-
  Note that our AST only represents terms in normal form,
  so it cannot be the case that we have:
  > App (Lam ...) ...
  So beta-reduction does not enter the game here.
  We have two options at this point:
  -}
  {-
  # option 1: evaluate under lambda

  This can give us a bit of better results, but in most cases it seems
  to win us nothing. For example, if we are evaluating:
  > map (\x -> x + 1) l
  then going into (\x -> x + 1) would only lead to reconstructing it,
  the real work happens on the definition of 'map'.
  We have decided to *not* go under lambdas, but here's the implementation
  in case we need it in the future.
  -}
  {-
  let ty' = typeFromMeta ty
  [svars] <- declSymVars [(x, ty')]
  body <- symEvalOneStep (t `R.app` R.TermArg (R.App (R.Meta svars) []))
  pure $ R.Lam (R.Ann x) ty body
  -}
  {-
  # option 2: do nothing to lambdas
  -}
  pure t
-- If we're evaluating an application, we distinguish between a number
-- of constituent cases:
symEvalOneStep t@(R.App hd args) = case hd of
  R.Free Bottom -> stop -- we end in a bottom, so that branch is not useful
  R.Free (Builtin builtin) -> do
    -- try to evaluate the built-in
    let translator c = do
          c' <- Tr.runTranslator $ Tr.translateTerm S.empty c
          case c' of
            Left _ -> pure Nothing
            Right (d, _) -> pure $ Just d
    mayBranches <- lift $ branchesBuiltinTerm @lang builtin translator args
    case mayBranches of
      -- if successful, open all the branches
      Just branches -> branch $ map (FromBuiltin builtin, ) $
        flip map branches $ \(SMT.Branch additionalInfo newTerm) -> do
          lift $ learn additionalInfo
          consumeFuel
          signalEvaluation
          pure newTerm
      -- if it's not ready, just keep evaluating the arguments
      Nothing -> justEvaluateArgs
  R.Free (TermSig n) -> do
    mDefHead <- Just <$> lift (prtDefOf TermNamespace n)
    case mDefHead of
      -- If hd is not defined, we symbolically evaluate the arguments and reconstruct the term.
      Nothing -> justEvaluateArgs
      Just (DTypeDef _) -> error "Can't evaluate typedefs"
      -- If hd is a defined function, we inline its definition and symbolically evaluate
      -- the result consuming one gas.
      Just (DFunction _rec body _) -> do
        consumeFuel
        signalEvaluation
        pure $ termToMeta body `R.appN` args
      Just (DConstructor _ _) -> justEvaluateArgs
      Just (DDestructor tyName) -> symEvalDestructor t tyName
  R.Meta vr -> do
    -- if we have a meta, try to replace it
    cstr <- gets sestConstraint
    case cstr of
      C.And atomics -> do
        let findAssignment v (C.Assign w _) = v == w
            findAssignment _ _ = False
            findEq v (C.VarEq w _) = v == w
            findEq _ _ = False
            -- we need to jump more than one equality,
            -- hence the involved loop here
            findLoop v
              | Just (C.Assign _ tm) <- find (findAssignment v) atomics =
                Just tm
              | Just (C.VarEq _ other) <- find (findEq v) atomics =
                findLoop other
              | otherwise =
                Nothing
        case findLoop vr of
          Nothing -> justEvaluateArgs
          Just lp -> signalEvaluation >> pure lp
      _ -> justEvaluateArgs

  -- in any other case don't try too hard
  _ -> justEvaluateArgs
  where
    justEvaluateArgs =
      R.App hd
        <$> symEvalMatchesFirst
          (\case R.TyArg {} -> Nothing; R.TermArg v -> Just v)
          R.TermArg
          args

-- A-ha... it's the state monad annoying us. Maybe if we can understand whether
-- we really need the state monad we can better understand the parallelism possibilities
-- in here. If we do really need the monad, we can only paralellize the prune and pruneAndValidate
-- functions, if not, we could paralellize everything.
symEvalParallel ::
  forall lang.
  (SymEvalConstr lang) =>
  [TermMeta lang SymVar] ->
  SymEval lang ([TermMeta lang SymVar], Any)
symEvalParallel = runWriterT . mapM symEvalOneStep

-- | Strategy for evaluating a set of expression,
--   but giving priority to destructors over the rest.
--
--   The two functions allow us to inject to and from
--   Term, so we can reuse this function either
--   with Arg (as done above), or with regular Term.
symEvalMatchesFirst ::
  forall lang a.
  (SymEvalConstr lang) =>
  (a -> Maybe (TermMeta lang SymVar)) ->
  (TermMeta lang SymVar -> a) ->
  [a] ->
  WriterT Any (SymEval lang) [a]
symEvalMatchesFirst f g exprs = go [] exprs
  where
    -- we came to the end without a match,
    -- so we execute one step in parallel
    go _acc [] = forM exprs $ \x -> case f x of
      Nothing -> pure x
      Just t -> g <$> symEvalOneStep t
    -- first pass, only evaluate destructors
    -- the accumulator is used only if we ever
    -- find that match
    go acc (x : xs)
      | Nothing <- f x = go (x : acc) xs
      | Just t <- f x = do
        mayTyName <- lift $ isDestructor t
        case mayTyName of
          Just tyName -> (reverse acc ++) . (: xs) . g <$> symEvalDestructor t tyName
          Nothing -> go (x : acc) xs

isDestructor ::
  forall lang m.
  (SymEvalConstr lang, PirouetteReadDefs lang m) =>
  TermMeta lang SymVar ->
  m (Maybe Name)
isDestructor (R.App (R.Free (TermSig n)) _args) = do
  mDefHead <- Just <$> prtDefOf TermNamespace n
  pure $ case mDefHead of
    Just (DDestructor tyName) -> Just tyName
    _ -> Nothing
isDestructor _ = pure Nothing

-- If hd is a destructor, we have more work to do: we have to expand the term
-- being destructed, then combine it with all possible destructor cases.
-- Say we're looking at:
--
-- > symeval (Nil_match @Int l N (\x xs -> M))
--
-- Then say that symeval l == [(c1, Cons sv1 sv2)]; we now create a fresh
-- symbolic variable S to connect the result of l and each of the branches.
-- The overall result should be something like:
--
-- > [ (c1 && S = Cons sv1 sv2 && S = Nil , N)
-- > , (c1 && S = Cons sv1 sv2 && S = Cons sv3 sv4 , M)
-- > ]
--
-- Naturally, the first path is already impossible so we do not need to
-- move on to evaluate N.
symEvalDestructor ::
  forall lang.
  (SymEvalConstr lang) =>
  TermMeta lang SymVar ->
  Name ->
  WriterT Any (SymEval lang) (TermMeta lang SymVar)
symEvalDestructor t@(R.App hd _args) tyName = do
  Just (UnDestMeta _ _ tyParams term tyRes cases excess) <- lift $ runMaybeT (unDest t)
  _dt@(Datatype _ _ _ consList) <- lift $ prtTypeDefOf tyName
  -- We know what is the type of all the possible term results, its whatever
  -- type we're destructing applied to its arguments, making sure it contains
  -- no meta variables.
  (term', somethingWasEvaluated) <- listen $ symEvalOneStep term
  tell somethingWasEvaluated -- just in case
  -- We only do the case distinction if we haven't taken any step
  -- in the previous step. Otherwise it wouldn't be a "one step" evaluator.
  let motiveIsMeta = termIsMeta term'
  motiveWHNF <- lift $ termIsWHNF term'
  let bailOutArgs = R.TermArg term' : R.TyArg tyRes : map R.TermArg cases
      bailOutTerm = R.App hd (map R.TyArg tyParams ++ bailOutArgs ++ excess)
  case (somethingWasEvaluated, motiveIsMeta, motiveWHNF) of
    (Any True, _, _) -> pure bailOutTerm -- we did some evaluation
    (_, Nothing, Nothing) -> pure bailOutTerm -- cannot make progress still
    (_, _, Just WHNFConstant {}) -> pure bailOutTerm -- match and constant is a weird combination
    (_, Just _, _) -> do
      -- we have a meta, explore every possibility
      -- liftIO $ putStrLn $ "DESTRUCTOR " <> show tyName <> " over " <> show term'
      let tyParams' = map typeFromMeta tyParams
      branch $ for2 consList cases $ \(consName, consTy) caseTerm -> (FromConstructor consName,) $ do
        let instantiatedTy = R.tyInstantiateN consTy tyParams'
        let (consArgs, _) = R.tyFunArgs instantiatedTy
        svars <- lift $ freshSymVars consArgs
        let symbArgs = map (R.TermArg . (`R.App` []) . R.Meta) svars
        let symbCons = R.App (R.Free $ TermSig consName) (map (R.TyArg . typeToMeta) tyParams' ++ symbArgs)
        let mconstr = unify term' symbCons
        -- liftIO $ print mconstr
        case mconstr of
          Nothing -> stop
          Just constr -> do
            let countAssigns SMT.Bot = 0
                countAssigns (SMT.And atomics) = genericLength $ filter isAssign atomics
                isAssign SMT.Assign {} = True
                isAssign _ = False
            -- add weight as many new assignments we get from unification
            lift $ learn constr
            moreConstructors (countAssigns constr)
            signalEvaluation
            pure $ (caseTerm `R.appN` symbArgs) `R.appN` excess
    (_, _, Just (WHNFConstructor ix _ty constructorArgs)) -> do
      -- we have a particular constructor
      -- liftIO $ putStrLn $ "DESTRUCTOR " <> show ix <> " from type " <> show ty <> " ; " <> show tyName <> " over " <> show term'
      -- liftIO $ putStrLn $ "possibilitites: " <> show (pretty dt)
      let caseTerm = cases !! ix
      -- we do not introduce any new constructors
      signalEvaluation
      pure $ (caseTerm `R.appN` dropWhile R.isTyArg constructorArgs) `R.appN` excess
symEvalDestructor _ _ = error "should never be called with anything else than App"

-- | Indicate that something has been evaluated.
signalEvaluation :: WriterT Any (SymEval lang) ()
signalEvaluation = tell (Any True)

-- | Consume one unit of fuel.
-- This also tells the symbolic evaluator that a step was taken.
consumeFuel :: (SymEvalConstr lang) => WriterT Any (SymEval lang) ()
consumeFuel = do
  modify (\st -> st {sestStatistics = sestStatistics st <> mempty {sestConsumedFuel = 1}})

moreConstructors :: (SymEvalConstr lang) => Int -> WriterT Any (SymEval lang) ()
moreConstructors n = do
  modify (\st -> st {sestStatistics = sestStatistics st <> mempty {sestConstructors = n}})

unify :: (LanguageBuiltins lang) => TermMeta lang SymVar -> TermMeta lang SymVar -> Maybe (Constraint lang)
unify (R.App (R.Meta s) []) (R.App (R.Meta r) []) = Just (symVarEq s r)
unify (R.App (R.Meta s) []) t = Just (s =:= t)
unify u (R.App (R.Meta s) []) = Just (s =:= u)
unify (R.App hdT argsT) (R.App hdU argsU) = do
  uTU <- unifyVar hdT hdU
  uArgs <- zipWithMPlus unifyArg argsT argsU
  return $ uTU <> mconcat uArgs
unify t u = Just (SMT.And [SMT.NonInlinableSymbolEq t u])

unifyVar :: (LanguageBuiltins lang) => VarMeta lang SymVar -> VarMeta lang SymVar -> Maybe (Constraint lang)
unifyVar (R.Meta s) (R.Meta r) = Just (symVarEq s r)
unifyVar (R.Meta s) t = Just (s =:= R.App t [])
unifyVar t (R.Meta s) = Just (s =:= R.App t [])
unifyVar t u = guard (t == u) >> Just (SMT.And [])

unifyArg :: (LanguageBuiltins lang) => ArgMeta lang SymVar -> ArgMeta lang SymVar -> Maybe (Constraint lang)
unifyArg (R.TermArg x) (R.TermArg y) = unify x y
unifyArg (R.TyArg _) (R.TyArg _) = Just (SMT.And []) -- TODO: unify types too?
unifyArg _ _ = Nothing

for2 :: [a] -> [b] -> (a -> b -> c) -> [c]
for2 as bs f = zipWith f as bs

-- | Variation on zipwith that forces arguments to be of the same length,
-- returning 'mzero' whenever that does not hold.
zipWithMPlus :: (MonadPlus m) => (a -> b -> m c) -> [a] -> [b] -> m [c]
zipWithMPlus _ [] [] = return []
zipWithMPlus _ _ [] = mzero
zipWithMPlus _ [] _ = mzero
zipWithMPlus f (x : xs) (y : ys) = (:) <$> f x y <*> zipWithMPlus f xs ys

-- | Prune the set of paths in the current set.
pruneAndValidate ::
  (SymEvalConstr lang) =>
  Constraint lang ->
  Maybe (Constraint lang) ->
  [UniversalAxiom lang] ->
  SymEval lang PruneResult
pruneAndValidate cOut cIn axioms = SymEval $ do
  SymEvalEnv defs solvers <- ask
  st <- get
  return $ solvePropProblem solvers (CheckPropertyProblem cOut cIn axioms st defs)
    <|MERGE_RESOLUTION|>--- conflicted
+++ resolved
@@ -71,18 +71,19 @@
 import qualified Pirouette.SMT.Monadic as SMT
 import Pirouette.Symbolic.Eval.SMT
 import Pirouette.Symbolic.Eval.Types as X
-    ( StoppingCondition,
-      SymEvalStatistics(..),
-      SymEvalSt(..),
-      AvailableFuel(..),
-      Path(..),
-      PathStatus(..),
-      Constraint,
-      SymVar(..),
-      LanguageSymEval(..),
-      symVarEq,
-      (=:=),
-      path )
+  ( AvailableFuel (..),
+    Constraint,
+    LanguageSymEval (..),
+    Path (..),
+    PathStatus (..),
+    StoppingCondition,
+    SymEvalSt (..),
+    SymEvalStatistics (..),
+    SymVar (..),
+    path,
+    symVarEq,
+    (=:=),
+  )
 import Pirouette.Term.Syntax
 import qualified Pirouette.Term.Syntax.SystemF as R
 import qualified PureSMT
@@ -100,8 +101,10 @@
     seeSolvers :: SymEvalSolvers lang
   }
 
-data Tag lang = FromBuiltin (BuiltinTerms lang)
-              | FromConstructor Name
+data Tag lang
+  = FromBuiltin (BuiltinTerms lang)
+  | FromConstructor Name
+
 type SymEvalResult lang a = Tree (Tag lang) (SymEvalSt lang) a
 
 -- | Our symbolic evaluation monad.
@@ -163,44 +166,18 @@
   PrtOrderedDefs lang ->
   SymEvalSt lang ->
   SymEval lang a ->
-<<<<<<< HEAD
   r
 runSymEval runner defs st f = do
-  let sharedSolve :: SolverProblem lang res -> res
-=======
-  [Path lang a]
-runSymEval defs st = runIdentity . ListT.toList . runSymEvalWorker defs st
-
-runSymEvalRaw ::
-  (SymEvalConstr lang) =>
-  SymEvalEnv lang ->
-  SymEvalSt lang ->
-  SymEval lang a ->
-  WeightedList (a, SymEvalSt lang)
-runSymEvalRaw env st act =
-  runStateT (runReaderT (symEval act) env) st
-
--- | Running a symbolic execution will prepare the solver only once, then use a persistent session
---  to make all the necessary queries.
-runSymEvalWorker ::
-  forall lang a.
-  (SymEvalConstr lang) =>
-  PrtOrderedDefs lang ->
-  SymEvalSt lang ->
-  SymEval lang a ->
-  WeightedList (Path lang a)
-runSymEvalWorker defs st f = do
   let -- sharedSolve is here to hint to GHC not to create more than one pool
       -- of SMT solvers, which could happen if sharedSolve were inlined.
       -- TODO: Write a test to check that only one SMT pool is actually created over
       --       multiple calls to runSymEvalWorker.
       {-# NOINLINE sharedSolve #-}
       sharedSolve :: SolverProblem lang res -> res
->>>>>>> ececd793
       sharedSolve = PureSMT.solve solverCtx
   let solvers = SymEvalSolvers (sharedSolve . CheckPath) (sharedSolve . CheckProperty)
   let st' = st {sestKnownNames = solverSharedCtxUsedNames solverCtx `S.union` sestKnownNames st}
-  let f' = do r <- f ; path r <$> get
+  let f' = do r <- f; path r <$> get
   runner (runReaderT (symEval f') (SymEvalEnv defs solvers)) st'
   where
     lkupTypeDefOf decls name = case M.lookup (TypeNamespace, name) decls of
@@ -223,35 +200,13 @@
 
 -- | Prune the set of paths in the current set.
 prune :: forall lang a. (SymEvalConstr lang) => SymEval lang a -> SymEval lang a
-<<<<<<< HEAD
 prune (SymEval xs) = SymEval $ do
-  x <- xs   -- do it first, so we go over each element!
+  x <- xs -- do it first, so we go over each element!
   SymEvalEnv defs solvers <- ask
   st <- get -- current status
   if solvePathProblem solvers (CheckPathProblem st defs)
-     then pure x
-     else stop
-=======
-prune xs = SymEval $
-  ReaderT $ \env -> StateT $ \st ->
-    weightedParFilter
-      (\(_, st') -> solvePathProblem (seeSolvers env) (CheckPathProblem st' (seeDefs env)))
-      (runSymEvalRaw env st xs)
-
-weightedParFilter :: (a -> Bool) -> WeightedList a -> WeightedList a
-weightedParFilter _ ListT.Fail = ListT.Fail
-weightedParFilter f (ListT.Weight n w) =
-  case weightedParFilter f w of
-    ListT.Fail -> ListT.Fail
-    other -> ListT.Weight n other
-weightedParFilter f (ListT.Action (Identity w)) = weightedParFilter f w
-weightedParFilter f (ListT.Yield a w) =
-  let (keep, rest) =
-        withStrategy
-          (parTuple2 rpar rpar)
-          (f a, weightedParFilter f w)
-   in if keep then ListT.Yield a rest else rest
->>>>>>> ececd793
+    then pure x
+    else stop
 
 -- | Learn a new constraint and add it as a conjunct to the set of constraints of
 --  the current path. Make sure that this branch gets marked as /not/ validated, regardless
@@ -334,12 +289,13 @@
     mayBranches <- lift $ branchesBuiltinTerm @lang builtin translator args
     case mayBranches of
       -- if successful, open all the branches
-      Just branches -> branch $ map (FromBuiltin builtin, ) $
-        flip map branches $ \(SMT.Branch additionalInfo newTerm) -> do
-          lift $ learn additionalInfo
-          consumeFuel
-          signalEvaluation
-          pure newTerm
+      Just branches -> branch $
+        map (FromBuiltin builtin,) $
+          flip map branches $ \(SMT.Branch additionalInfo newTerm) -> do
+            lift $ learn additionalInfo
+            consumeFuel
+            signalEvaluation
+            pure newTerm
       -- if it's not ready, just keep evaluating the arguments
       Nothing -> justEvaluateArgs
   R.Free (TermSig n) -> do
@@ -487,26 +443,27 @@
       -- we have a meta, explore every possibility
       -- liftIO $ putStrLn $ "DESTRUCTOR " <> show tyName <> " over " <> show term'
       let tyParams' = map typeFromMeta tyParams
-      branch $ for2 consList cases $ \(consName, consTy) caseTerm -> (FromConstructor consName,) $ do
-        let instantiatedTy = R.tyInstantiateN consTy tyParams'
-        let (consArgs, _) = R.tyFunArgs instantiatedTy
-        svars <- lift $ freshSymVars consArgs
-        let symbArgs = map (R.TermArg . (`R.App` []) . R.Meta) svars
-        let symbCons = R.App (R.Free $ TermSig consName) (map (R.TyArg . typeToMeta) tyParams' ++ symbArgs)
-        let mconstr = unify term' symbCons
-        -- liftIO $ print mconstr
-        case mconstr of
-          Nothing -> stop
-          Just constr -> do
-            let countAssigns SMT.Bot = 0
-                countAssigns (SMT.And atomics) = genericLength $ filter isAssign atomics
-                isAssign SMT.Assign {} = True
-                isAssign _ = False
-            -- add weight as many new assignments we get from unification
-            lift $ learn constr
-            moreConstructors (countAssigns constr)
-            signalEvaluation
-            pure $ (caseTerm `R.appN` symbArgs) `R.appN` excess
+      branch $
+        for2 consList cases $ \(consName, consTy) caseTerm -> (FromConstructor consName,) $ do
+          let instantiatedTy = R.tyInstantiateN consTy tyParams'
+          let (consArgs, _) = R.tyFunArgs instantiatedTy
+          svars <- lift $ freshSymVars consArgs
+          let symbArgs = map (R.TermArg . (`R.App` []) . R.Meta) svars
+          let symbCons = R.App (R.Free $ TermSig consName) (map (R.TyArg . typeToMeta) tyParams' ++ symbArgs)
+          let mconstr = unify term' symbCons
+          -- liftIO $ print mconstr
+          case mconstr of
+            Nothing -> stop
+            Just constr -> do
+              let countAssigns SMT.Bot = 0
+                  countAssigns (SMT.And atomics) = genericLength $ filter isAssign atomics
+                  isAssign SMT.Assign {} = True
+                  isAssign _ = False
+              -- add weight as many new assignments we get from unification
+              lift $ learn constr
+              moreConstructors (countAssigns constr)
+              signalEvaluation
+              pure $ (caseTerm `R.appN` symbArgs) `R.appN` excess
     (_, _, Just (WHNFConstructor ix _ty constructorArgs)) -> do
       -- we have a particular constructor
       -- liftIO $ putStrLn $ "DESTRUCTOR " <> show ix <> " from type " <> show ty <> " ; " <> show tyName <> " over " <> show term'
@@ -573,5 +530,4 @@
 pruneAndValidate cOut cIn axioms = SymEval $ do
   SymEvalEnv defs solvers <- ask
   st <- get
-  return $ solvePropProblem solvers (CheckPropertyProblem cOut cIn axioms st defs)
-    +  return $ solvePropProblem solvers (CheckPropertyProblem cOut cIn axioms st defs)