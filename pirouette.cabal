cabal-version: 2.4

-- This file has been generated from package.yaml by hpack version 0.34.7.
--
-- see: https://github.com/sol/hpack

name:           pirouette
version:        2.0.0
license:        MIT
license-file:   LICENSE
build-type:     Simple
extra-source-files:
    LICENSE
    README.md

library
  exposed-modules:
      Language.Pirouette.Example
      Language.Pirouette.Example.IsUnity
      Language.Pirouette.QuasiQuoter
      Language.Pirouette.QuasiQuoter.Syntax
      Language.Pirouette.QuasiQuoter.ToTerm
      ListT.Weighted
      ListT.Weighted.Examples
      Pirouette
      Pirouette.Monad
      Pirouette.Monad.Maybe
      Pirouette.Runner
      Pirouette.SMT
      Pirouette.SMT.Base
      Pirouette.SMT.Constraints
      Pirouette.SMT.FromTerm
      Pirouette.SMT.Monadic
      Pirouette.Symbolic.Eval
      Pirouette.Symbolic.Eval.BranchingHelpers
      Pirouette.Symbolic.Eval.SMT
      Pirouette.Symbolic.Eval.Types
      Pirouette.Symbolic.Prover
      Pirouette.Symbolic.Prover.Runner
      Pirouette.Term.Syntax
      Pirouette.Term.Syntax.Base
      Pirouette.Term.Syntax.Pretty
      Pirouette.Term.Syntax.Pretty.Class
      Pirouette.Term.Syntax.Subst
      Pirouette.Term.Syntax.SystemF
      Pirouette.Term.TransitiveDeps
      Pirouette.Term.TypeChecker
      Pirouette.Transformations
      Pirouette.Transformations.Contextualize
      Pirouette.Transformations.Defunctionalization
      Pirouette.Transformations.ElimEvenOddMutRec
      Pirouette.Transformations.EtaExpand
      Pirouette.Transformations.Inline
      Pirouette.Transformations.Monomorphization
      Pirouette.Transformations.Prenex
      Pirouette.Transformations.Tagged
      Pirouette.Transformations.Term
      Pirouette.Transformations.Utils
      Pirouette.Utils
      PureSMT
      PureSMT.Process
      PureSMT.SExpr
      PureSMT.Z3
      UnionFind
      UnionFind.Action
      UnionFind.Deferring
      UnionFind.Internal
      UnionFind.Monadic
  other-modules:
      Paths_pirouette
  autogen-modules:
      Paths_pirouette
  hs-source-dirs:
      src
  ghc-options: -Wall -Wno-orphans
  build-depends:
      QuickCheck
    , ansi-terminal
    , base >=4.9 && <5
    , bytestring
    , containers
    , data-default
    , deriving-compat
    , extra
    , haskell-stack-trace-plugin
    , inline-c
    , interpolate
    , megaparsec
    , mtl >=2.2.2
    , optics-core
    , optics-th
    , parallel
    , parser-combinators
    , prettyprinter
    , raw-strings-qq
    , tasty
    , tasty-expected-failure
    , tasty-hunit
    , tasty-quickcheck
    , template-haskell
    , text
    , transformers
    , uniplate
  if os(darwin) || os(windows)
    extra-libraries:
        z3
  else
    extra-libraries:
        gomp z3 gomp
  default-language: Haskell2010

test-suite spec
  type: exitcode-stdio-1.0
  main-is: Spec.hs
  other-modules:
      Language.Pirouette.ExampleSpec
      Pirouette.Symbolic.EvalSpec
      Pirouette.Symbolic.EvalUtils
      Pirouette.Symbolic.ProveSpec
      Pirouette.Term.Syntax.BaseSpec
      Pirouette.Term.Syntax.SystemFSpec
      Pirouette.Transformations.DefunctionalizationSpec
      Pirouette.Transformations.EtaExpandSpec
      Pirouette.Transformations.MonomorphizationSpec
      Pirouette.Transformations.PrenexSpec
      Pirouette.Transformations.TermSpec
<<<<<<< HEAD
      PureSMT.SExpr.ParsingSpec
=======
      UnionFind.Dummy
      UnionFind.Spec
>>>>>>> 264611af
      Paths_pirouette
  autogen-modules:
      Paths_pirouette
  hs-source-dirs:
      tests/unit
  ghc-options: -threaded
  build-depends:
      QuickCheck
    , ansi-terminal
    , base >=4.9 && <5
    , bytestring
    , containers
    , data-default
    , deriving-compat
    , extra
    , haskell-stack-trace-plugin
    , inline-c
    , interpolate
    , megaparsec
    , mtl >=2.2.2
    , optics-core
    , optics-th
    , parallel
    , parser-combinators
    , pirouette
    , prettyprinter
    , raw-strings-qq
    , tasty
    , tasty-expected-failure
    , tasty-hunit
    , tasty-quickcheck
    , template-haskell
    , text
    , transformers
    , uniplate
  default-language: Haskell2010<|MERGE_RESOLUTION|>--- conflicted
+++ resolved
@@ -124,12 +124,9 @@
       Pirouette.Transformations.MonomorphizationSpec
       Pirouette.Transformations.PrenexSpec
       Pirouette.Transformations.TermSpec
-<<<<<<< HEAD
       PureSMT.SExpr.ParsingSpec
-=======
       UnionFind.Dummy
       UnionFind.Spec
->>>>>>> 264611af
       Paths_pirouette
   autogen-modules:
       Paths_pirouette
