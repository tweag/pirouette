--- conflicted
+++ resolved
@@ -35,25 +35,13 @@
       Pirouette.Pipeline
       Pirouette.SMT.Base
       Pirouette.SMT.Constraints
-<<<<<<< HEAD
-      Pirouette.SMT.SimpleSMT
-      Pirouette.SMT.Translation
-      Pirouette.Term.Symbolic.Eval
-      Pirouette.Term.Symbolic.Interface
-      Pirouette.Term.Symbolic.Prover
-      Pirouette.Term.Symbolic.Prover.Runner
-=======
       Pirouette.SMT.FromTerm
       Pirouette.SMT.Monadic
-      Pirouette.Specializer.PIRTransformations
-      Pirouette.Specializer.Rewriting
-      Pirouette.Specializer.TypeDecl
       Pirouette.Symbolic.Eval
       Pirouette.Symbolic.Eval.SMT
       Pirouette.Symbolic.Eval.Types
       Pirouette.Symbolic.Prover
       Pirouette.Symbolic.Prover.Runner
->>>>>>> 9970bd46
       Pirouette.Term.Syntax
       Pirouette.Term.Syntax.Base
       Pirouette.Term.Syntax.Pretty
